--- conflicted
+++ resolved
@@ -125,61 +125,40 @@
     /**
      * Process all the instance files with different runway counts and solvers.
      */
-<<<<<<< HEAD
     private static void processInstances(File[] instanceFiles, int[] runwayCounts, List<ALPSolver> solvers, PrintWriter summaryWriter) {
         for (File instanceFile : instanceFiles) {
             String instanceName = instanceFile.getName().replace(".txt", "");
             System.out.println("Processing instance: " + instanceName);
             
-=======
-    private static void processInstances(File[] instanceFiles, int[] runwayCounts,
-            List<ALPSolver> solvers, PrintWriter summaryWriter) {
-        for (File instanceFile : instanceFiles) {
-            String instanceName = instanceFile.getName().replace(".txt", "");
-            System.out.println("Processing instance: " + instanceName);
-
             // Identifier les petites instances compatibles avec CPLEX Community Edition
             boolean isSmallInstance = instanceName.equals("airland1");
-
+            
             // Si l'instance est grande, réduire sa taille
-            int maxAircraft = isSmallInstance ? Integer.MAX_VALUE : 10; // Limiter à 10 avions pour les grandes
-                                                                        // instances
-
->>>>>>> a90cbc45
+            int maxAircraft = isSmallInstance ? Integer.MAX_VALUE : 10; // Limiter à 10 avions pour les grandes instances
+            
             for (int numRunways : runwayCounts) {
                 System.out.println("  With " + numRunways + " runway(s)");
 
                 try {
-<<<<<<< HEAD
-                    // Read the full instance without truncation
-                    ALPInstance instance = InstanceReader.readInstance(instanceFile.getPath(), numRunways);
+                    // Read the instance
+                    ALPInstance instance = InstanceReader.readInstance(instanceFile.getPath(), numRunways, maxAircraft);
+                    
+                    // Si l'instance est trop grande, ajouter un avertissement
+                    if (!isSmallInstance) {
+                        System.out.println("  ⚠️ Instance tronquée à " + maxAircraft + " avions pour respecter les limites de CPLEX Community Edition");
+                    }
                     
                     // Create a specific results file for this instance and runway count
                     String resultsFileName = "results/" + instanceName + "_" + numRunways + "_runways.txt";
                     PrintWriter resultsWriter = new PrintWriter(resultsFileName);
                     
-=======
-                    // Read the instance
-                    ALPInstance instance = InstanceReader.readInstance(instanceFile.getPath(), numRunways, maxAircraft);
-
-                    // Si l'instance est trop grande, ajouter un avertissement
-                    if (!isSmallInstance) {
-                        System.out.println("  ⚠️ Instance tronquée à " + maxAircraft
-                                + " avions pour respecter les limites de CPLEX Community Edition");
-                    }
-
-                    // Create a specific results file for this instance and runway count
-                    String resultsFileName = "results/" + instanceName + "_" + numRunways + "_runways.txt";
-                    PrintWriter resultsWriter = new PrintWriter(resultsFileName);
-
                     // Si l'instance a été tronquée, l'indiquer dans le fichier de résultats
                     if (!isSmallInstance) {
-                        resultsWriter.println("⚠️ AVERTISSEMENT: Cette instance a été tronquée à " + maxAircraft +
-                                " avions pour respecter les limites de CPLEX Community Edition");
+                        resultsWriter.println("⚠️ AVERTISSEMENT: Cette instance a été tronquée à " + maxAircraft + 
+                                             " avions pour respecter les limites de CPLEX Community Edition");
                         resultsWriter.println("Les résultats ne sont pas représentatifs de l'instance complète.\n");
                     }
-
->>>>>>> a90cbc45
+                    
                     // Process with each solver
                     for (ALPSolver solver : solvers) {
                         System.out.println("    Solving with " + solver.getName());
