package alp.visualization;

import java.awt.*;
import java.awt.event.*;
<<<<<<< HEAD
import java.awt.geom.AffineTransform;
import java.awt.geom.Point2D;
import java.awt.geom.Rectangle2D;
import java.awt.image.BufferedImage;
import java.io.File;
import java.io.IOException;
import java.text.SimpleDateFormat;
import java.util.*;
import java.util.List;
import java.util.concurrent.CountDownLatch;
import javax.imageio.ImageIO;
import javax.swing.*;
import javax.swing.Timer; // Spécifier explicitement javax.swing.Timer pour éviter l'ambiguïté
import javax.swing.border.EmptyBorder;
import javax.swing.filechooser.FileNameExtensionFilter;
=======
import java.awt.geom.Point2D;
import java.util.*;
import java.util.List;
import java.util.Timer;
import javax.swing.*;
import javax.swing.border.*;
import javax.swing.event.ChangeEvent;
import javax.swing.event.ChangeListener;
import javax.swing.table.DefaultTableCellRenderer;
>>>>>>> bc579739

import alp.model.ALPInstance;
import alp.model.ALPSolution;
import alp.model.AircraftData;

/**
<<<<<<< HEAD
 * Enhanced class to visualize the aircraft landing schedule with interactive
 * features
 * and animations.
=======
 * Enhanced visualizer for aircraft landing schedule solutions.
 * Provides a comprehensive GUI with landing simulation and optimization
 * details.
>>>>>>> bc579739
 */
public class ScheduleVisualizer {
    private static final Color BACKGROUND_COLOR = new Color(245, 245, 250);
    private static final Color GRID_COLOR = new Color(220, 220, 230);
    private static final Color AXIS_COLOR = new Color(100, 100, 120);
    private static final Color TEXT_COLOR = new Color(50, 50, 70);
    private static final Color TITLE_COLOR = new Color(25, 25, 112);

    private static final Color[] RUNWAY_COLORS = {
            new Color(68, 138, 255), // Blue
            new Color(246, 139, 30), // Orange
            new Color(97, 206, 112) // Green
    };

    private static final Font TITLE_FONT = new Font("Segoe UI", Font.BOLD, 18);
    private static final Font INFO_FONT = new Font("Segoe UI", Font.PLAIN, 12);
    private static final Font LABEL_FONT = new Font("Segoe UI", Font.PLAIN, 11);
    private static final Font AIRCRAFT_FONT = new Font("Segoe UI", Font.BOLD, 10);

    // Constants for visualization
    private static final Color BACKGROUND_COLOR = new Color(245, 245, 250);
    private static final Color PANEL_BACKGROUND = new Color(255, 255, 255);
    private static final Color HEADER_COLOR = new Color(60, 90, 180);
    private static final Color GRID_COLOR = new Color(230, 230, 240);
    private static final Color TIME_AXIS_COLOR = new Color(100, 100, 120);
    private static final Color TIMELINE_COLOR = new Color(200, 80, 80, 180);

    private static final Font TITLE_FONT = new Font("Segoe UI", Font.BOLD, 18);
    private static final Font HEADER_FONT = new Font("Segoe UI", Font.BOLD, 14);
    private static final Font NORMAL_FONT = new Font("Segoe UI", Font.PLAIN, 12);
    private static final Font SMALL_FONT = new Font("Segoe UI", Font.PLAIN, 10);

    /**
     * Displays an enhanced visualization of the aircraft landing schedule.
     */
    public static void visualizeSchedule(ALPSolution solution) {
        try {
<<<<<<< HEAD
            // Use system look and feel for a more modern appearance
            UIManager.setLookAndFeel(UIManager.getSystemLookAndFeelClassName());
        } catch (Exception e) {
            // Fall back to default look and feel if system L&F not available
            System.err.println("Could not set system look and feel: " + e.getMessage());
        }

        JFrame frame = new JFrame("Aircraft Landing Schedule - " + solution.getProblemVariant());
        frame.setDefaultCloseOperation(JFrame.DISPOSE_ON_CLOSE);
        frame.setSize(1200, 700);

        // Create tabbed pane for different visualization options
        JTabbedPane tabbedPane = new JTabbedPane();

        // Main schedule panel with Gantt chart
        EnhancedSchedulePanel schedulePanel = new EnhancedSchedulePanel(solution);
        JPanel ganttPanel = createGanttPanelWithControls(schedulePanel, solution);
        tabbedPane.addTab("Schedule View", new ImageIcon(), ganttPanel, "Gantt chart of aircraft landing schedule");

        // Animation panel showing aircraft approaching and landing
        RunwayAnimationPanel animationPanel = new RunwayAnimationPanel(solution);
        JPanel animationControlPanel = createAnimationControlPanel(animationPanel, solution);
        tabbedPane.addTab("Runway Animation", new ImageIcon(), animationControlPanel,
                "Animation of aircraft landing sequence");

        // Add the tabbed pane to the frame
        frame.add(tabbedPane);

        // Center the frame on screen
        frame.setLocationRelativeTo(null);
        frame.setVisible(true);

        // Wait for the frame to close to allow the program to continue
        final CountDownLatch latch = new CountDownLatch(1);
        frame.addWindowListener(new WindowAdapter() {
=======
            UIManager.setLookAndFeel(UIManager.getSystemLookAndFeelClassName());
        } catch (Exception e) {
            e.printStackTrace();
        }

        SwingUtilities.invokeLater(() -> {
            JFrame frame = new JFrame("Aircraft Landing Scheduler - " + solution.getProblemVariant());
            frame.setDefaultCloseOperation(JFrame.DISPOSE_ON_CLOSE);
            frame.setSize(1200, 800);
            frame.setLocationRelativeTo(null);

            // Create the main content panel with layout
            JPanel mainPanel = new JPanel(new BorderLayout(0, 0));
            mainPanel.setBackground(BACKGROUND_COLOR);

            // Create header panel
            JPanel headerPanel = createHeaderPanel(solution);
            mainPanel.add(headerPanel, BorderLayout.NORTH);

            // Create tabbed pane for different views
            JTabbedPane tabbedPane = new JTabbedPane();
            tabbedPane.setFont(HEADER_FONT);
            tabbedPane.setBackground(PANEL_BACKGROUND);

            // Create schedule visualization panel
            SchedulePanel schedulePanel = new SchedulePanel(solution);

            // Create statistics panel
            JPanel statsPanel = createStatsPanel(solution);

            // Create simulation panel
            SimulationPanel simulationPanel = new SimulationPanel(solution);

            // Add panels to tabbed pane
            tabbedPane.addTab("Schedule Timeline", new ImageIcon(), new JScrollPane(schedulePanel),
                    "Gantt chart visualization of landing schedule");
            tabbedPane.addTab("Simulation", new ImageIcon(), simulationPanel,
                    "Animated simulation of aircraft landings");
            tabbedPane.addTab("Statistics", new ImageIcon(), new JScrollPane(statsPanel),
                    "Detailed optimization statistics");

            mainPanel.add(tabbedPane, BorderLayout.CENTER);

            // Add control panel at the bottom
            JPanel controlPanel = createControlPanel(solution, schedulePanel, simulationPanel);
            mainPanel.add(controlPanel, BorderLayout.SOUTH);

            frame.add(mainPanel);
            frame.setVisible(true);
        });
    }

    /**
     * Creates the header panel with solution information
     */
    private static JPanel createHeaderPanel(ALPSolution solution) {
        JPanel headerPanel = new JPanel();
        headerPanel.setLayout(new BoxLayout(headerPanel, BoxLayout.Y_AXIS));
        headerPanel.setBackground(PANEL_BACKGROUND);
        headerPanel.setBorder(BorderFactory.createCompoundBorder(
                BorderFactory.createMatteBorder(0, 0, 1, 0, GRID_COLOR),
                BorderFactory.createEmptyBorder(15, 20, 15, 20)));

        // Title with problem variant
        JLabel titleLabel = new JLabel("Aircraft Landing Schedule Optimization");
        titleLabel.setFont(TITLE_FONT);
        titleLabel.setForeground(HEADER_COLOR);
        titleLabel.setAlignmentX(Component.LEFT_ALIGNMENT);

        // Subtitle with instance info
        JLabel instanceLabel = new JLabel("Instance: " + solution.getInstance().getInstanceName() +
                " | Problem: " + solution.getProblemVariant());
        instanceLabel.setFont(HEADER_FONT);
        instanceLabel.setAlignmentX(Component.LEFT_ALIGNMENT);

        // Result metrics
        JPanel metricsPanel = new JPanel(new FlowLayout(FlowLayout.LEFT, 20, 0));
        metricsPanel.setOpaque(false);
        metricsPanel.setAlignmentX(Component.LEFT_ALIGNMENT);

        // Create metric components
        addMetricComponent(metricsPanel, "Aircraft", solution.getInstance().getNumAircraft() + "");
        addMetricComponent(metricsPanel, "Runways", solution.getInstance().getNumRunways() + "");
        addMetricComponent(metricsPanel, "Objective Value", String.format("%.2f", solution.getObjectiveValue()));
        addMetricComponent(metricsPanel, "Solve Time", String.format("%.2f sec", solution.getSolveTime()));

        headerPanel.add(titleLabel);
        headerPanel.add(Box.createRigidArea(new Dimension(0, 5)));
        headerPanel.add(instanceLabel);
        headerPanel.add(Box.createRigidArea(new Dimension(0, 10)));
        headerPanel.add(metricsPanel);

        return headerPanel;
    }

    /**
     * Adds a metric component to the metrics panel
     */
    private static void addMetricComponent(JPanel panel, String label, String value) {
        JPanel metricPanel = new JPanel();
        metricPanel.setLayout(new BoxLayout(metricPanel, BoxLayout.Y_AXIS));
        metricPanel.setOpaque(false);

        JLabel metricLabel = new JLabel(label);
        metricLabel.setFont(SMALL_FONT);
        metricLabel.setForeground(Color.DARK_GRAY);

        JLabel metricValue = new JLabel(value);
        metricValue.setFont(HEADER_FONT);

        metricPanel.add(metricLabel);
        metricPanel.add(metricValue);

        panel.add(metricPanel);
    }

    /**
     * Creates the control panel with timeline slider
     */
    private static JPanel createControlPanel(ALPSolution solution, SchedulePanel schedulePanel,
            SimulationPanel simulationPanel) {
        JPanel controlPanel = new JPanel(new BorderLayout());
        controlPanel.setBackground(PANEL_BACKGROUND);
        controlPanel.setBorder(BorderFactory.createCompoundBorder(
                BorderFactory.createMatteBorder(1, 0, 0, 0, GRID_COLOR),
                BorderFactory.createEmptyBorder(10, 20, 10, 20)));

        // Find the latest landing time for scaling
        int maxLandingTime = 0;
        for (int i = 0; i < solution.getInstance().getNumAircraft(); i++) {
            int landingTime = solution.getLandingTime(i);
            if (landingTime > maxLandingTime) {
                maxLandingTime = landingTime;
            }
        }

        // Create time slider
        JLabel sliderLabel = new JLabel("Current Time: 0");
        sliderLabel.setFont(NORMAL_FONT);

        JSlider timeSlider = new JSlider(0, maxLandingTime, 0);
        timeSlider.setBackground(PANEL_BACKGROUND);
        timeSlider.setMajorTickSpacing(maxLandingTime / 10);
        timeSlider.setMinorTickSpacing(maxLandingTime / 50);
        timeSlider.setPaintTicks(true);
        timeSlider.setPaintLabels(true);
        timeSlider.setFont(SMALL_FONT);

        timeSlider.addChangeListener(new ChangeListener() {
>>>>>>> bc579739
            @Override
            public void stateChanged(ChangeEvent e) {
                int time = timeSlider.getValue();
                sliderLabel.setText("Current Time: " + time);
                schedulePanel.setCurrentTime(time);
                simulationPanel.setCurrentTime(time);
            }
        });

<<<<<<< HEAD
        try {
            latch.await();
        } catch (InterruptedException e) {
            Thread.currentThread().interrupt();
=======
        // Create playback control buttons
        JPanel buttonPanel = new JPanel(new FlowLayout(FlowLayout.CENTER));
        buttonPanel.setOpaque(false);

        JButton playButton = new JButton("Play");
        JButton pauseButton = new JButton("Pause");
        JButton resetButton = new JButton("Reset");

        // Animation timer
        final Timer[] timer = { null };
        final int[] animationSpeed = { 1 }; // seconds per frame

        playButton.addActionListener(e -> {
            if (timer[0] != null) {
                timer[0].cancel();
            }

            timer[0] = new Timer();
            timer[0].scheduleAtFixedRate(new TimerTask() {
                @Override
                public void run() {
                    if (timeSlider.getValue() < timeSlider.getMaximum()) {
                        SwingUtilities.invokeLater(() -> {
                            timeSlider.setValue(timeSlider.getValue() + 1);
                        });
                    } else {
                        timer[0].cancel();
                        timer[0] = null;
                    }
                }
            }, 0, 100 * animationSpeed[0]);
        });

        pauseButton.addActionListener(e -> {
            if (timer[0] != null) {
                timer[0].cancel();
                timer[0] = null;
            }
        });

        resetButton.addActionListener(e -> {
            if (timer[0] != null) {
                timer[0].cancel();
                timer[0] = null;
            }
            timeSlider.setValue(0);
        });

        // Speed control
        JLabel speedLabel = new JLabel("Speed: ");
        JComboBox<String> speedCombo = new JComboBox<>(new String[] { "0.5x", "1x", "2x", "5x", "10x" });
        speedCombo.setSelectedIndex(1); // Default 1x

        speedCombo.addActionListener(e -> {
            String selected = (String) speedCombo.getSelectedItem();
            switch (selected) {
                case "0.5x":
                    animationSpeed[0] = 2;
                    break;
                case "1x":
                    animationSpeed[0] = 1;
                    break;
                case "2x":
                    animationSpeed[0] = 1;
                    break;
                case "5x":
                    animationSpeed[0] = 1;
                    break;
                case "10x":
                    animationSpeed[0] = 1;
                    break;
            }
        });

        buttonPanel.add(playButton);
        buttonPanel.add(pauseButton);
        buttonPanel.add(resetButton);
        buttonPanel.add(Box.createRigidArea(new Dimension(20, 0)));
        buttonPanel.add(speedLabel);
        buttonPanel.add(speedCombo);

        JPanel sliderPanel = new JPanel(new BorderLayout());
        sliderPanel.setOpaque(false);
        sliderPanel.add(sliderLabel, BorderLayout.WEST);
        sliderPanel.add(timeSlider, BorderLayout.CENTER);

        controlPanel.add(sliderPanel, BorderLayout.CENTER);
        controlPanel.add(buttonPanel, BorderLayout.EAST);

        return controlPanel;
    }

    /**
     * Creates the statistics panel with detailed solution information
     */
    private static JPanel createStatsPanel(ALPSolution solution) {
        ALPInstance instance = solution.getInstance();
        int[] landingTimes = solution.getLandingTimes();
        int[] runwayAssignments = solution.getRunwayAssignments();

        JPanel statsPanel = new JPanel();
        statsPanel.setLayout(new BoxLayout(statsPanel, BoxLayout.Y_AXIS));
        statsPanel.setBackground(PANEL_BACKGROUND);
        statsPanel.setBorder(BorderFactory.createEmptyBorder(20, 20, 20, 20));

        // Add summary panel
        JPanel summaryPanel = new JPanel(new GridLayout(0, 2, 10, 10));
        summaryPanel.setBackground(PANEL_BACKGROUND);
        summaryPanel.setBorder(createSectionBorder("Optimization Summary"));
        summaryPanel.setAlignmentX(Component.LEFT_ALIGNMENT);

        // Problem-specific statistics
        String problemType = solution.getProblemVariant();
        if (problemType.contains("Problem 1")) {
            // Weighted delay stats
            double totalDelay = 0;
            int earlyAircraft = 0;
            int lateAircraft = 0;

            for (int i = 0; i < instance.getNumAircraft(); i++) {
                AircraftData aircraft = instance.getAircraft().get(i);
                int targetTime = aircraft.getTargetLandingTime();
                int actualTime = landingTimes[i];

                if (actualTime < targetTime) {
                    earlyAircraft++;
                    totalDelay += aircraft.getEarlyPenalty() * (targetTime - actualTime);
                } else if (actualTime > targetTime) {
                    lateAircraft++;
                    totalDelay += aircraft.getLatePenalty() * (actualTime - targetTime);
                }
            }

            addStatField(summaryPanel, "Total Weighted Delay", String.format("%.2f", totalDelay));
            addStatField(summaryPanel, "Early Aircraft", String.valueOf(earlyAircraft));
            addStatField(summaryPanel, "Late Aircraft", String.valueOf(lateAircraft));
            addStatField(summaryPanel, "On-Time Aircraft",
                    String.valueOf(instance.getNumAircraft() - earlyAircraft - lateAircraft));

        } else if (problemType.contains("Problem 2")) {
            // Makespan stats
            int makespan = 0;
            for (int time : landingTimes) {
                makespan = Math.max(makespan, time);
            }

            addStatField(summaryPanel, "Makespan (Last Landing)", String.valueOf(makespan));

            // Runway utilization
            Map<Integer, Integer> runwayLandings = new HashMap<>();
            for (int runway : runwayAssignments) {
                runwayLandings.put(runway, runwayLandings.getOrDefault(runway, 0) + 1);
            }

            for (int r = 0; r < instance.getNumRunways(); r++) {
                addStatField(summaryPanel, "Runway " + (r + 1) + " Landings",
                        String.valueOf(runwayLandings.getOrDefault(r, 0)));
            }

        } else if (problemType.contains("Problem 3")) {
            // Total lateness stats
            double totalLateness = 0;
            int lateAircraft = 0;

            for (int i = 0; i < instance.getNumAircraft(); i++) {
                AircraftData aircraft = instance.getAircraft().get(i);
                int targetTime = aircraft.getTargetLandingTime();
                int transferTime = aircraft.getTransferTime(runwayAssignments[i]);
                int arrivalTime = landingTimes[i] + transferTime;

                int lateness = Math.max(0, arrivalTime - targetTime);
                totalLateness += lateness;

                if (lateness > 0)
                    lateAircraft++;
            }

            addStatField(summaryPanel, "Total Lateness", String.format("%.2f", totalLateness));
            addStatField(summaryPanel, "Late Aircraft", String.valueOf(lateAircraft));
            addStatField(summaryPanel, "On-Time Aircraft", String.valueOf(instance.getNumAircraft() - lateAircraft));

            // Average transfer time
            double avgTransferTime = 0;
            for (int i = 0; i < instance.getNumAircraft(); i++) {
                AircraftData aircraft = instance.getAircraft().get(i);
                avgTransferTime += aircraft.getTransferTime(runwayAssignments[i]);
            }
            avgTransferTime /= instance.getNumAircraft();

            addStatField(summaryPanel, "Avg Transfer Time", String.format("%.2f", avgTransferTime));
        }

        // General statistics
        addStatField(summaryPanel, "Solve Time", String.format("%.2f seconds", solution.getSolveTime()));

        // Add detailed aircraft data table
        JPanel tablePanel = new JPanel(new BorderLayout());
        tablePanel.setBackground(PANEL_BACKGROUND);
        tablePanel.setBorder(createSectionBorder("Aircraft Landing Details"));
        tablePanel.setAlignmentX(Component.LEFT_ALIGNMENT);

        // Create table model
        String[] columnNames;
        if (problemType.contains("Problem 3")) {
            columnNames = new String[] {
                    "Aircraft", "Runway", "Landing Time", "Target Time", "Transfer Time",
                    "Arrival Time", "Lateness", "Time Window"
            };
        } else {
            columnNames = new String[] {
                    "Aircraft", "Runway", "Landing Time", "Target Time",
                    "Deviation", "Penalty", "Time Window"
            };
        }

        Object[][] data = new Object[instance.getNumAircraft()][columnNames.length];

        // Populate table data
        for (int i = 0; i < instance.getNumAircraft(); i++) {
            AircraftData aircraft = instance.getAircraft().get(i);
            int landingTime = landingTimes[i];
            int runway = runwayAssignments[i];
            int targetTime = aircraft.getTargetLandingTime();
            String timeWindow = aircraft.getEarliestLandingTime() + " - " + aircraft.getLatestLandingTime();

            if (problemType.contains("Problem 3")) {
                int transferTime = aircraft.getTransferTime(runway);
                int arrivalTime = landingTime + transferTime;
                int lateness = Math.max(0, arrivalTime - targetTime);

                data[i] = new Object[] {
                        "A" + (i + 1), runway + 1, landingTime, targetTime,
                        transferTime, arrivalTime, lateness, timeWindow
                };
            } else {
                int deviation = landingTime - targetTime;
                double penalty = 0;

                if (deviation < 0) {
                    penalty = aircraft.getEarlyPenalty() * Math.abs(deviation);
                } else if (deviation > 0) {
                    penalty = aircraft.getLatePenalty() * deviation;
                }

                data[i] = new Object[] {
                        "A" + (i + 1), runway + 1, landingTime, targetTime,
                        deviation, String.format("%.2f", penalty), timeWindow
                };
            }
>>>>>>> bc579739
        }

        // Create and configure table
        JTable table = new JTable(data, columnNames);
        table.setFont(NORMAL_FONT);
        table.setRowHeight(25);
        table.getTableHeader().setFont(HEADER_FONT);
        table.setAutoCreateRowSorter(true);
        table.setFillsViewportHeight(true);

        // Cell renderer for coloring early/late
        table.setDefaultRenderer(Object.class, new DefaultTableCellRenderer() {
            @Override
            public Component getTableCellRendererComponent(JTable table, Object value,
                    boolean isSelected, boolean hasFocus,
                    int row, int column) {
                Component c = super.getTableCellRendererComponent(
                        table, value, isSelected, hasFocus, row, column);

                int modelRow = table.convertRowIndexToModel(row);

                if (!isSelected) {
                    int deviation = 0;
                    if (columnNames[column].equals("Deviation")) {
                        deviation = (int) table.getModel().getValueAt(modelRow, 4);
                    } else if (columnNames[column].equals("Lateness")) {
                        deviation = (int) table.getModel().getValueAt(modelRow, 6);
                    }

                    if (deviation < 0) {
                        c.setBackground(new Color(230, 255, 230));
                    } else if (deviation > 0) {
                        c.setBackground(new Color(255, 230, 230));
                    } else {
                        c.setBackground(Color.WHITE);
                    }
                }

                return c;
            }
        });

        JScrollPane tableScrollPane = new JScrollPane(table);
        tableScrollPane.setBorder(BorderFactory.createEmptyBorder());

        tablePanel.add(tableScrollPane, BorderLayout.CENTER);

        // Add both panels to statistics panel
        statsPanel.add(summaryPanel);
        statsPanel.add(Box.createRigidArea(new Dimension(0, 20)));
        statsPanel.add(tablePanel);

        return statsPanel;
    }

    /**
     * Helper to add a field to the statistics panel
     */
    private static void addStatField(JPanel panel, String label, String value) {
        JLabel lblField = new JLabel(label + ":");
        lblField.setFont(NORMAL_FONT);
        lblField.setForeground(Color.DARK_GRAY);

        JLabel lblValue = new JLabel(value);
        lblValue.setFont(NORMAL_FONT.deriveFont(Font.BOLD));

        panel.add(lblField);
        panel.add(lblValue);
    }

    /**
     * Creates a titled border for sections
     */
    private static Border createSectionBorder(String title) {
        return BorderFactory.createCompoundBorder(
                BorderFactory.createTitledBorder(
                        BorderFactory.createLineBorder(GRID_COLOR),
                        title,
                        TitledBorder.LEFT,
                        TitledBorder.TOP,
                        HEADER_FONT,
                        HEADER_COLOR),
                BorderFactory.createEmptyBorder(10, 10, 10, 10));
    }

<<<<<<< HEAD
    /**
     * Displays multiple visualizations in a single window with tabs for better
     * organization.
     */
    public static void visualizeMultipleSolutions(List<ALPSolution> solutions) {
        VisualizationManager.launchVisualizer(solutions);
    }

    /**
     * Creates a panel with the Gantt chart and control elements
=======
    /**
     * Panel for displaying the enhanced schedule visualization.
>>>>>>> bc579739
     */
    public static JPanel createGanttPanelWithControls(EnhancedSchedulePanel schedulePanel, ALPSolution solution) {
        JPanel mainPanel = new JPanel(new BorderLayout());
        mainPanel.setBackground(BACKGROUND_COLOR);

        // Add the schedule panel to a scroll pane
        JScrollPane scrollPane = new JScrollPane(schedulePanel);
        scrollPane.getVerticalScrollBar().setUnitIncrement(16);
        scrollPane.getHorizontalScrollBar().setUnitIncrement(16);
        scrollPane.setBorder(BorderFactory.createEmptyBorder());

        // Create a toolbar with controls
        JToolBar toolBar = new JToolBar();
        toolBar.setFloatable(false);
        toolBar.setBackground(BACKGROUND_COLOR);
        toolBar.setBorder(new EmptyBorder(5, 10, 5, 10));

        // Zoom controls
        JButton zoomInButton = new JButton("Zoom In");
        JButton zoomOutButton = new JButton("Zoom Out");
        JButton resetZoomButton = new JButton("Reset Zoom");

        zoomInButton.addActionListener(e -> schedulePanel.zoomIn());
        zoomOutButton.addActionListener(e -> schedulePanel.zoomOut());
        resetZoomButton.addActionListener(e -> schedulePanel.resetZoom());

        toolBar.add(zoomInButton);
        toolBar.add(zoomOutButton);
        toolBar.add(resetZoomButton);
        toolBar.addSeparator();

        // Save image button
        JButton saveButton = new JButton("Save as Image");
        saveButton.addActionListener(e -> {
            JFileChooser fileChooser = new JFileChooser();
            fileChooser.setDialogTitle("Save Schedule as PNG");
            fileChooser.setFileFilter(new FileNameExtensionFilter("PNG Images", "png"));

            // Set default filename with timestamp
            String dateTime = new SimpleDateFormat("yyyyMMdd_HHmmss").format(new Date());
            String defaultFilename = solution.getInstance().getInstanceName() + "_" +
                    solution.getProblemVariant() + "_" + dateTime + ".png";
            fileChooser.setSelectedFile(new File(defaultFilename));

            if (fileChooser.showSaveDialog(mainPanel) == JFileChooser.APPROVE_OPTION) {
                File file = fileChooser.getSelectedFile();
                // Ensure file has .png extension
                if (!file.getName().toLowerCase().endsWith(".png")) {
                    file = new File(file.getAbsolutePath() + ".png");
                }

                // Create image of the current view
                BufferedImage image = new BufferedImage(
                        schedulePanel.getWidth(), schedulePanel.getHeight(), BufferedImage.TYPE_INT_ARGB);
                Graphics2D g2d = image.createGraphics();
                schedulePanel.print(g2d);
                g2d.dispose();

                // Save the image
                try {
                    ImageIO.write(image, "png", file);
                    JOptionPane.showMessageDialog(mainPanel,
                            "Image saved to: " + file.getAbsolutePath(),
                            "Save Successful", JOptionPane.INFORMATION_MESSAGE);
                } catch (IOException ex) {
                    JOptionPane.showMessageDialog(mainPanel,
                            "Error saving image: " + ex.getMessage(),
                            "Save Failed", JOptionPane.ERROR_MESSAGE);
                }
            }
        });

        toolBar.add(saveButton);

        // Information panel (above the schedule)
        JPanel infoPanel = createInfoPanel(solution);

        // Add everything to the main panel
        mainPanel.add(toolBar, BorderLayout.NORTH);
        mainPanel.add(infoPanel, BorderLayout.SOUTH);
        mainPanel.add(scrollPane, BorderLayout.CENTER);

        return mainPanel;
    }

    /**
     * Creates an information panel with solution details
     */
    public static JPanel createInfoPanel(ALPSolution solution) {
        JPanel infoPanel = new JPanel();
        infoPanel.setBackground(new Color(240, 240, 245));
        infoPanel.setBorder(BorderFactory.createCompoundBorder(
                BorderFactory.createMatteBorder(1, 0, 0, 0, new Color(200, 200, 210)),
                BorderFactory.createEmptyBorder(10, 10, 10, 10)));

        ALPInstance instance = solution.getInstance();
        int numAircraft = instance.getNumAircraft();
        int numRunways = instance.getNumRunways();

        // Create info text
        JLabel instanceLabel = new JLabel("Instance: " + instance.getInstanceName());
        JLabel aircraftLabel = new JLabel("Aircraft: " + numAircraft);
        JLabel runwaysLabel = new JLabel("Runways: " + numRunways);
        JLabel objectiveLabel = new JLabel(String.format("Objective Value: %.2f", solution.getObjectiveValue()));
        JLabel timeLabel = new JLabel(String.format("Solve Time: %.2f seconds", solution.getSolveTime()));

        // Style labels
        for (JLabel label : new JLabel[] { instanceLabel, aircraftLabel, runwaysLabel, objectiveLabel, timeLabel }) {
            label.setFont(INFO_FONT);
            label.setBorder(BorderFactory.createEmptyBorder(0, 10, 0, 10));
        }

        infoPanel.add(instanceLabel);
        infoPanel.add(aircraftLabel);
        infoPanel.add(runwaysLabel);
        infoPanel.add(objectiveLabel);
        infoPanel.add(timeLabel);

        return infoPanel;
    }

    /**
     * Creates the animation panel with controls
     */
    public static JPanel createAnimationControlPanel(RunwayAnimationPanel animationPanel, ALPSolution solution) {
        JPanel mainPanel = new JPanel(new BorderLayout());
        mainPanel.setBackground(BACKGROUND_COLOR);

        // Create animation controls
        JPanel controlPanel = new JPanel();
        controlPanel.setBackground(BACKGROUND_COLOR);
        controlPanel.setBorder(new EmptyBorder(10, 10, 10, 10));

        JButton playButton = new JButton("Play");
        JButton pauseButton = new JButton("Pause");
        JButton resetButton = new JButton("Reset");
        JSlider speedSlider = new JSlider(JSlider.HORIZONTAL, 1, 10, 5);

        speedSlider.setMajorTickSpacing(1);
        speedSlider.setPaintTicks(true);
        speedSlider.setPaintLabels(true);
        speedSlider.setBackground(BACKGROUND_COLOR);

        JLabel speedLabel = new JLabel("Animation Speed:");
        speedLabel.setFont(INFO_FONT);

        // Add action listeners
        playButton.addActionListener(e -> animationPanel.startAnimation());
        pauseButton.addActionListener(e -> animationPanel.pauseAnimation());
        resetButton.addActionListener(e -> animationPanel.resetAnimation());

        speedSlider.addChangeListener(e -> animationPanel.setAnimationSpeed(speedSlider.getValue()));

        // Add controls to panel
        controlPanel.add(playButton);
        controlPanel.add(pauseButton);
        controlPanel.add(resetButton);
        controlPanel.add(speedLabel);
        controlPanel.add(speedSlider);

        // Create info panel
        JPanel infoPanel = createInfoPanel(solution);

        // Add everything to main panel
        mainPanel.add(controlPanel, BorderLayout.NORTH);
        mainPanel.add(animationPanel, BorderLayout.CENTER);
        mainPanel.add(infoPanel, BorderLayout.SOUTH);

        return mainPanel;
    }

    /**
     * Enhanced panel for displaying the schedule visualization.
     */
    public static class EnhancedSchedulePanel extends JPanel
            implements MouseWheelListener, MouseMotionListener, MouseListener {
        private ALPSolution solution;
<<<<<<< HEAD
        private int margin = 60;
        private int barHeight = 40;
        private int spacing = 20;
        private double timeScale = 5.0;
        private double zoomFactor = 1.0;
        private Point2D dragStart = null;
        private int translateX = 0;
        private int translateY = 0;
        private String tooltip = null;
        private Point tooltipPoint = null;

        public EnhancedSchedulePanel(ALPSolution solution) {
            this.solution = solution;
            setBackground(BACKGROUND_COLOR);
            setPreferredSize(new Dimension(2000, calculateHeight()));

            // Add interaction listeners
            addMouseWheelListener(this);
            addMouseMotionListener(this);
            addMouseListener(this);

            ToolTipManager.sharedInstance().registerComponent(this);
            ToolTipManager.sharedInstance().setInitialDelay(0);
        }

        private int calculateHeight() {
            ALPInstance instance = solution.getInstance();
            int numRunways = instance.getNumRunways();
            return margin * 2 + numRunways * (barHeight + spacing * 2) + 100; // Extra space for legend
=======
        private int currentTime = 0;
        private int margin = 60;
        private int barHeight = 35;
        private int spacing = 15;
        private int timeScale = 5;
        private int padding = 20;

        public SchedulePanel(ALPSolution solution) {
            this.solution = solution;
            setBackground(PANEL_BACKGROUND);

            // Make the panel scrollable with proper sizing
            int numRunways = solution.getInstance().getNumRunways();
            int maxLandingTime = findMaxLandingTime();

            int preferredWidth = margin + maxLandingTime * timeScale + 100;
            int preferredHeight = margin + numRunways * (barHeight + spacing) + margin;

            setPreferredSize(new Dimension(preferredWidth, preferredHeight));
        }

        public void setCurrentTime(int time) {
            this.currentTime = time;
            repaint();
        }

        private int findMaxLandingTime() {
            int max = 0;
            for (int i = 0; i < solution.getInstance().getNumAircraft(); i++) {
                max = Math.max(max, solution.getLandingTime(i));
            }
            return max;
>>>>>>> bc579739
        }

        @Override
        protected void paintComponent(Graphics g) {
            super.paintComponent(g);
            Graphics2D g2d = (Graphics2D) g;
            g2d.setRenderingHint(RenderingHints.KEY_ANTIALIASING, RenderingHints.VALUE_ANTIALIAS_ON);
            g2d.setRenderingHint(RenderingHints.KEY_TEXT_ANTIALIASING, RenderingHints.VALUE_TEXT_ANTIALIAS_ON);

<<<<<<< HEAD
            // Save the original transform
            AffineTransform originalTransform = g2d.getTransform();

            // Apply translation for panning
            g2d.translate(translateX, translateY);

            // Apply zoom
            double effectiveTimeScale = timeScale * zoomFactor;

            ALPInstance instance = solution.getInstance();
            int numRunways = instance.getNumRunways();
            int numAircraft = instance.getNumAircraft();

            // Find the latest landing time for scaling
            int maxLandingTime = 0;
            for (int i = 0; i < numAircraft; i++) {
                int landingTime = solution.getLandingTime(i);
                if (landingTime > maxLandingTime) {
                    maxLandingTime = landingTime;
                }
            }

            // Draw title and info
            g2d.setFont(TITLE_FONT);
            g2d.setColor(TITLE_COLOR);
            g2d.drawString("Aircraft Landing Schedule - " + solution.getProblemVariant(),
                    margin, 30);

            // Draw time axis with grid
            drawTimeAxis(g2d, maxLandingTime, effectiveTimeScale);

            // Draw runway lanes with backgrounds
            drawRunwayLanes(g2d, numRunways, maxLandingTime, effectiveTimeScale);

            // Prepare colors for each aircraft
            Map<Integer, Color> aircraftColors = generateAircraftColors(numAircraft);

            // Draw aircraft landings
            drawAircraftLandings(g2d, numAircraft, effectiveTimeScale, aircraftColors);

            // Draw legend
            drawLegend(g2d, aircraftColors);

            // Restore original transform
            g2d.setTransform(originalTransform);

            // Draw tooltip if active
            if (tooltip != null && tooltipPoint != null) {
                drawTooltip(g2d, tooltip, tooltipPoint);
            }
        }

        private void drawTimeAxis(Graphics2D g2d, int maxLandingTime, double effectiveTimeScale) {
            int axisY = getHeight() - margin;

            // Draw main axis line
            g2d.setColor(AXIS_COLOR);
            g2d.setStroke(new BasicStroke(2));
            g2d.drawLine(margin, axisY, margin + (int) (maxLandingTime * effectiveTimeScale), axisY);

            // Calculate appropriate tick interval based on zoom level
            int tickInterval = calculateTickInterval(maxLandingTime, effectiveTimeScale);

            // Draw time ticks, grid lines and labels
            g2d.setFont(LABEL_FONT);
            for (int t = 0; t <= maxLandingTime; t += tickInterval) {
                int x = margin + (int) (t * effectiveTimeScale);

                // Vertical grid line
                g2d.setColor(GRID_COLOR);
                g2d.setStroke(new BasicStroke(1, BasicStroke.CAP_BUTT, BasicStroke.JOIN_MITER,
                        10.0f, new float[] { 5.0f }, 0.0f));
                g2d.drawLine(x, margin, x, axisY);

                // Tick mark
                g2d.setColor(AXIS_COLOR);
                g2d.setStroke(new BasicStroke(1));
                g2d.drawLine(x, axisY, x, axisY + 5);

                // Time label
                String timeLabel = String.valueOf(t);
                FontMetrics fm = g2d.getFontMetrics();
                int labelWidth = fm.stringWidth(timeLabel);
                g2d.setColor(TEXT_COLOR);
                g2d.drawString(timeLabel, x - labelWidth / 2, axisY + 20);
            }
        }

        private int calculateTickInterval(int maxTime, double scale) {
            int targetTickCount = 20; // Aim for approximately this many ticks

            int interval = Math.max(1, maxTime / targetTickCount);

            // Round to nice numbers (1, 2, 5, 10, 20, 50, etc.)
            int magnitude = (int) Math.floor(Math.log10(interval));
            int normalized = (int) (interval / Math.pow(10, magnitude));

            if (normalized <= 1)
                normalized = 1;
            else if (normalized <= 2)
                normalized = 2;
            else if (normalized <= 5)
                normalized = 5;
            else
                normalized = 10;

            return normalized * (int) Math.pow(10, magnitude);
        }

        private void drawRunwayLanes(Graphics2D g2d, int numRunways, int maxLandingTime, double effectiveTimeScale) {
            for (int r = 0; r < numRunways; r++) {
                int y = margin + r * (barHeight + spacing * 2) + spacing;
                int laneWidth = (int) (maxLandingTime * effectiveTimeScale);

                // Lane background
                Color runwayColor = RUNWAY_COLORS[r % RUNWAY_COLORS.length];
                Color laneBackground = new Color(runwayColor.getRed(), runwayColor.getGreen(),
                        runwayColor.getBlue(), 40); // Semi-transparent
                g2d.setColor(laneBackground);
                g2d.fillRoundRect(margin, y, laneWidth, barHeight, 10, 10);

                // Lane border
                g2d.setColor(runwayColor);
                g2d.setStroke(new BasicStroke(2));
                g2d.drawRoundRect(margin, y, laneWidth, barHeight, 10, 10);

                // Runway label
                g2d.setFont(new Font("Segoe UI", Font.BOLD, 12));
                g2d.setColor(TITLE_COLOR);
                g2d.drawString("Runway " + (r + 1), margin - 55, y + barHeight / 2 + 5);
            }
        }

        private Map<Integer, Color> generateAircraftColors(int numAircraft) {
            Map<Integer, Color> colors = new HashMap<>();

            for (int i = 0; i < numAircraft; i++) {
                // Generate distinct colors using HSB color model
                float hue = i * (1.0f / numAircraft);
                colors.put(i, Color.getHSBColor(hue, 0.8f, 0.9f));
            }

            return colors;
        }

        private void drawAircraftLandings(Graphics2D g2d, int numAircraft, double effectiveTimeScale,
                Map<Integer, Color> aircraftColors) {
            ALPInstance instance = solution.getInstance();

=======
            ALPInstance instance = solution.getInstance();
            int numRunways = instance.getNumRunways();
            int numAircraft = instance.getNumAircraft();
            int maxLandingTime = findMaxLandingTime();

            // Draw grid background
            int totalHeight = margin + numRunways * (barHeight + spacing);
            for (int i = 0; i < numRunways; i++) {
                int y = margin + i * (barHeight + spacing);
                g2d.setColor(GRID_COLOR);
                g2d.fillRect(margin, y, getWidth() - margin * 2, barHeight);
            }

            // Draw vertical grid lines
            g2d.setColor(GRID_COLOR);
            int tickInterval = Math.max(1, maxLandingTime / 20); // Aim for roughly 20 ticks
            for (int t = 0; t <= maxLandingTime; t += tickInterval) {
                int x = margin + t * timeScale;
                g2d.drawLine(x, margin - padding / 2, x, totalHeight);
            }

            // Draw time axis
            g2d.setColor(TIME_AXIS_COLOR);
            g2d.drawLine(margin, totalHeight, margin + maxLandingTime * timeScale, totalHeight);

            // Draw time ticks and labels
            g2d.setFont(SMALL_FONT);
            for (int t = 0; t <= maxLandingTime; t += tickInterval) {
                int x = margin + t * timeScale;
                g2d.drawLine(x, totalHeight, x, totalHeight + 5);
                String timeLabel = String.valueOf(t);
                FontMetrics fm = g2d.getFontMetrics();
                int labelWidth = fm.stringWidth(timeLabel);
                g2d.drawString(timeLabel, x - labelWidth / 2, totalHeight + 18);
            }

            // Draw runway labels
            g2d.setFont(NORMAL_FONT);
            for (int r = 0; r < numRunways; r++) {
                int y = margin + r * (barHeight + spacing) + barHeight / 2;
                g2d.setColor(HEADER_COLOR);
                g2d.drawString("Runway " + (r + 1), 5, y + 5);
            }

            // Prepare colors for each aircraft
            List<Color> colors = new ArrayList<>();
            for (int i = 0; i < numAircraft; i++) {
                int hue = (i * 137) % 360; // Golden ratio creates good color distribution
                colors.add(Color.getHSBColor(hue / 360.0f, 0.7f, 0.9f));
            }

            // Draw aircraft time windows as background bars
>>>>>>> bc579739
            for (int i = 0; i < numAircraft; i++) {
                int runway = solution.getRunwayAssignment(i);
                AircraftData aircraft = instance.getAircraft().get(i);

<<<<<<< HEAD
                int x = margin + (int) (landingTime * effectiveTimeScale);
                int y = margin + runway * (barHeight + spacing * 2) + spacing;

                // Aircraft rectangle at landing point
                Color aircraftColor = aircraftColors.get(i);

                // Draw aircraft icon
                drawAircraftIcon(g2d, x, y + barHeight / 2, aircraftColor, 15, i + 1);

                // Draw time window and target lines
                drawAircraftTimeWindows(g2d, aircraft, effectiveTimeScale, y, barHeight);
            }
        }

        private void drawAircraftIcon(Graphics2D g2d, int x, int y, Color color, int size, int id) {
            // Draw a small airplane shape
            int[] xPoints = { x, x - size, x - size / 2, x - size / 2, x, x + size / 2, x + size / 2, x + size };
            int[] yPoints = { y - size / 3, y, y, y + size / 2, y + size / 4, y + size / 2, y, y };

            g2d.setColor(color);
            g2d.fillPolygon(xPoints, yPoints, xPoints.length);

            g2d.setColor(new Color(0, 0, 0, 180));
            g2d.setStroke(new BasicStroke(1.5f));
            g2d.drawPolygon(xPoints, yPoints, xPoints.length);

            // Draw aircraft ID
            g2d.setFont(AIRCRAFT_FONT);
            String idText = String.valueOf(id);
            FontMetrics fm = g2d.getFontMetrics();
            int textWidth = fm.stringWidth(idText);
            g2d.setColor(Color.WHITE);
            g2d.drawString(idText, x - textWidth / 2, y + 4);
        }

        private void drawAircraftTimeWindows(Graphics2D g2d, AircraftData aircraft, double effectiveTimeScale,
                int y, int barHeight) {
            int earliestTime = aircraft.getEarliestLandingTime();
            int latestTime = aircraft.getLatestLandingTime();
            int targetTime = aircraft.getTargetLandingTime();

            int earliestX = margin + (int) (earliestTime * effectiveTimeScale);
            int latestX = margin + (int) (latestTime * effectiveTimeScale);
            int targetX = margin + (int) (targetTime * effectiveTimeScale);

            // Time window line
            g2d.setColor(new Color(100, 100, 255, 120));
            g2d.setStroke(new BasicStroke(2, BasicStroke.CAP_BUTT, BasicStroke.JOIN_MITER,
                    10.0f, new float[] { 5.0f }, 0.0f));
            g2d.drawLine(earliestX, y + barHeight / 2, latestX, y + barHeight / 2);

            // Target time line
            g2d.setColor(new Color(255, 50, 50, 180));
            g2d.setStroke(new BasicStroke(2));
            g2d.drawLine(targetX, y, targetX, y + barHeight);

            // Earliest and latest time markers
            int markerSize = 5;
            g2d.setColor(new Color(0, 0, 255, 150));
            g2d.fillRect(earliestX - markerSize / 2, y, markerSize, barHeight);
            g2d.fillRect(latestX - markerSize / 2, y, markerSize, barHeight);
        }

        private void drawLegend(Graphics2D g2d, Map<Integer, Color> aircraftColors) {
            int legendY = getHeight() - margin + 40;
            int legendX = margin;
            int boxSize = 15;
            int legendSpacing = 150;

            g2d.setFont(INFO_FONT);

            // Time window
            g2d.setColor(new Color(100, 100, 255, 120));
            g2d.setStroke(new BasicStroke(2, BasicStroke.CAP_BUTT, BasicStroke.JOIN_MITER,
                    10.0f, new float[] { 5.0f }, 0.0f));
            g2d.drawLine(legendX, legendY, legendX + boxSize * 2, legendY);
            g2d.setColor(TEXT_COLOR);
            g2d.drawString("Time Window", legendX + boxSize * 2 + 5, legendY + 5);

            // Target time
            legendX += legendSpacing;
            g2d.setColor(new Color(255, 50, 50, 180));
            g2d.setStroke(new BasicStroke(2));
            g2d.drawLine(legendX + boxSize, legendY - boxSize / 2, legendX + boxSize, legendY + boxSize / 2);
            g2d.setColor(TEXT_COLOR);
            g2d.drawString("Target Time", legendX + boxSize * 2 + 5, legendY + 5);

            // Aircraft
            legendX += legendSpacing;
            Color sampleColor = aircraftColors.get(0);
            drawAircraftIcon(g2d, legendX + boxSize, legendY, sampleColor, 15, 1);
            g2d.setColor(TEXT_COLOR);
            g2d.drawString("Aircraft", legendX + boxSize * 2 + 5, legendY + 5);

            // Runway
            legendX += legendSpacing;
            Color runwayColor = RUNWAY_COLORS[0];
            g2d.setColor(runwayColor);
            g2d.fillRoundRect(legendX, legendY - boxSize / 2, boxSize * 2, boxSize, 5, 5);
            g2d.setColor(TEXT_COLOR);
            g2d.drawString("Runway", legendX + boxSize * 2 + 5, legendY + 5);
        }

        private void drawTooltip(Graphics2D g2d, String text, Point location) {
            FontMetrics fm = g2d.getFontMetrics(INFO_FONT);
            Rectangle2D textBounds = fm.getStringBounds(text, g2d);

            int padding = 5;
            int tooltipX = location.x;
            int tooltipY = location.y - 30; // Position above the mouse cursor
            int tooltipWidth = (int) textBounds.getWidth() + padding * 2;
            int tooltipHeight = (int) textBounds.getHeight() + padding * 2;

            // Draw tooltip background
            g2d.setColor(new Color(255, 255, 220));
            g2d.fillRoundRect(tooltipX, tooltipY, tooltipWidth, tooltipHeight, 6, 6);

            // Draw tooltip border
            g2d.setColor(new Color(150, 150, 150));
            g2d.drawRoundRect(tooltipX, tooltipY, tooltipWidth, tooltipHeight, 6, 6);

            // Draw tooltip text
            g2d.setColor(Color.BLACK);
            g2d.setFont(INFO_FONT);
            g2d.drawString(text, tooltipX + padding, tooltipY + fm.getAscent() + padding);
        }

        public void zoomIn() {
            zoomFactor *= 1.2;
            repaint();
        }

        public void zoomOut() {
            zoomFactor = Math.max(0.1, zoomFactor / 1.2);
            repaint();
        }

        public void resetZoom() {
            zoomFactor = 1.0;
            translateX = 0;
            translateY = 0;
            repaint();
        }

        @Override
        public void mouseWheelMoved(MouseWheelEvent e) {
            if (e.getWheelRotation() < 0) {
                zoomIn();
            } else {
                zoomOut();
            }
        }

        @Override
        public void mouseDragged(MouseEvent e) {
            if (dragStart != null) {
                translateX += e.getX() - dragStart.getX();
                translateY += e.getY() - dragStart.getY();
                dragStart = e.getPoint();
                repaint();
            }
        }

        @Override
        public void mouseMoved(MouseEvent e) {
            e.getPoint();

            // Check if mouse is over an aircraft
            Point transformedPoint = new Point(
                    e.getX() - translateX,
                    e.getY() - translateY);

            ALPInstance instance = solution.getInstance();
            int numAircraft = instance.getNumAircraft();
            double effectiveTimeScale = timeScale * zoomFactor;

            // Clear tooltip
            boolean foundAircraft = false;

=======
                int earliestTime = aircraft.getEarliestLandingTime();
                int latestTime = aircraft.getLatestLandingTime();
                int targetTime = aircraft.getTargetLandingTime();

                int x1 = margin + earliestTime * timeScale;
                int x2 = margin + latestTime * timeScale;
                int y = margin + runway * (barHeight + spacing);

                // Draw time window
                g2d.setColor(new Color(colors.get(i).getRed(), colors.get(i).getGreen(), colors.get(i).getBlue(), 40));
                g2d.fillRect(x1, y, x2 - x1, barHeight);

                // Draw target time line
                int targetX = margin + targetTime * timeScale;
                g2d.setColor(new Color(colors.get(i).getRed(), colors.get(i).getGreen(), colors.get(i).getBlue(), 80));
                g2d.drawLine(targetX, y, targetX, y + barHeight);
            }

            // Draw aircraft landings
>>>>>>> bc579739
            for (int i = 0; i < numAircraft; i++) {
                int landingTime = solution.getLandingTime(i);
                int runway = solution.getRunwayAssignment(i);
                AircraftData aircraft = instance.getAircraft().get(i);

<<<<<<< HEAD
                int x = margin + (int) (landingTime * effectiveTimeScale);
                int y = margin + runway * (barHeight + spacing * 2) + spacing + barHeight / 2;

                // Check if mouse is near aircraft
                if (Math.abs(transformedPoint.x - x) < 20 && Math.abs(transformedPoint.y - y) < 20) {
                    // Create tooltip
                    tooltip = "Aircraft " + (i + 1) +
                            "\nLanding Time: " + landingTime +
                            "\nTarget Time: " + aircraft.getTargetLandingTime() +
                            "\nRunway: " + (runway + 1);
                    tooltipPoint = e.getPoint();
                    foundAircraft = true;
                    repaint();
                    break;
                }
            }

            if (!foundAircraft && tooltip != null) {
                tooltip = null;
                repaint();
            }
        }

        @Override
        public void mousePressed(MouseEvent e) {
            dragStart = e.getPoint();
            setCursor(Cursor.getPredefinedCursor(Cursor.MOVE_CURSOR));
        }

        @Override
        public void mouseReleased(MouseEvent e) {
            dragStart = null;
            setCursor(Cursor.getDefaultCursor());
        }

        @Override
        public void mouseClicked(MouseEvent e) {
            // Not used
        }

        @Override
        public void mouseEntered(MouseEvent e) {
            // Not used
        }

        @Override
        public void mouseExited(MouseEvent e) {
            tooltip = null;
            repaint();
        }
    }

    /**
     * Panel for animated visualization of aircraft landing on runways
     */
    public static class RunwayAnimationPanel extends JPanel implements ActionListener {
        private ALPSolution solution;
        private Timer animationTimer;
        private int currentTime = 0;
        private int maxTime;
        private boolean animationRunning = false;
        private BufferedImage backgroundImage;

        private final Color SKY_COLOR = new Color(135, 206, 250);
        private final Color GROUND_COLOR = new Color(76, 153, 0);
        private final Color RUNWAY_COLOR = new Color(80, 80, 80);
        private final Color RUNWAY_STRIPE_COLOR = Color.WHITE;

        // Aircraft state for animation
        private Map<Integer, AircraftState> aircraftStates = new HashMap<>();

        public RunwayAnimationPanel(ALPSolution solution) {
            this.solution = solution;
            setBackground(SKY_COLOR);
            setPreferredSize(new Dimension(1000, 500));

            // Initialize animation timer
            animationTimer = new Timer(100, this);

            // Determine max time for the animation
            maxTime = 0;
            for (int i = 0; i < solution.getInstance().getNumAircraft(); i++) {
                int landingTime = solution.getLandingTime(i);
                if (landingTime > maxTime) {
                    maxTime = landingTime;
                }
            }

            // Add 20% to max time for animation to complete
            maxTime = (int) (maxTime * 1.2);

            // Initialize aircraft states
            initializeAircraftStates();

            // Create background image
            createBackgroundImage();
        }

        private void initializeAircraftStates() {
            ALPInstance instance = solution.getInstance();
            int numAircraft = instance.getNumAircraft();

            for (int i = 0; i < numAircraft; i++) {
                int landingTime = solution.getLandingTime(i);
                int runway = solution.getRunwayAssignment(i);

                // Calculate approach start time (20% of total earlier than landing)
                int approachStartTime = (int) (landingTime * 0.8);

                // Generate a random initial position off-screen
                double angle = Math.random() * Math.PI / 2 + Math.PI / 4; // 45-135 degrees
                double distance = 500 + Math.random() * 300; // Varying distances
                int startX = (int) (Math.cos(angle) * distance);
                int startY = (int) (Math.sin(angle) * distance * -1); // Negative to go above

                AircraftState state = new AircraftState(
                        i, runway, landingTime, approachStartTime,
                        startX, startY);

                // Assign a unique color
                float hue = i * (1.0f / numAircraft);
                state.color = Color.getHSBColor(hue, 0.8f, 0.9f);

                aircraftStates.put(i, state);
            }
        }

        private void createBackgroundImage() {
            // Create once for performance
            backgroundImage = new BufferedImage(1, 1, BufferedImage.TYPE_INT_ARGB); // Placeholder

            // Real creation happens when we know the size
            addComponentListener(new ComponentAdapter() {
                @Override
                public void componentResized(ComponentEvent e) {
                    createSizedBackgroundImage();
                }
            });
        }

        private void createSizedBackgroundImage() {
            if (getWidth() <= 0 || getHeight() <= 0)
                return;

            backgroundImage = new BufferedImage(getWidth(), getHeight(), BufferedImage.TYPE_INT_ARGB);
            Graphics2D g2d = backgroundImage.createGraphics();

            // Draw sky
            GradientPaint skyGradient = new GradientPaint(
                    0, 0, new Color(100, 181, 246),
                    0, getHeight() * 0.7f, new Color(197, 225, 252));
=======
                int x = margin + landingTime * timeScale;
                int y = margin + runway * (barHeight + spacing);

                Color aircraftColor = colors.get(i);

                // Highlight if landing matches current time
                if (Math.abs(landingTime - currentTime) <= 1) {
                    // Draw highlighted aircraft
                    g2d.setColor(aircraftColor.brighter());
                    g2d.fillOval(x - 15, y - 5, barHeight + 10, barHeight + 10);
                    g2d.setColor(Color.WHITE);
                    g2d.fillOval(x - 10, y, barHeight, barHeight);
                    g2d.setColor(aircraftColor);
                    g2d.fillOval(x - 8, y + 2, barHeight - 4, barHeight - 4);

                    // Draw info tooltip
                    String infoText = "A" + (i + 1) + " | Time: " + landingTime + " | Target: "
                            + aircraft.getTargetLandingTime();
                    drawTooltip(g2d, infoText, x, y - 20);
                } else {
                    // Draw normal aircraft
                    g2d.setColor(aircraftColor);
                    g2d.fillOval(x - 10, y + 2, barHeight - 4, barHeight - 4);
                }

                // Draw aircraft ID
                g2d.setColor(Color.WHITE);
                g2d.setFont(SMALL_FONT);
                String aircraftId = "A" + (i + 1);
                FontMetrics fm = g2d.getFontMetrics();
                int textWidth = fm.stringWidth(aircraftId);
                int textHeight = fm.getHeight();
                g2d.drawString(aircraftId, x - textWidth / 2, y + barHeight / 2 + textHeight / 4);
            }

            // Draw current time indicator
            int timeX = margin + currentTime * timeScale;
            g2d.setColor(TIMELINE_COLOR);
            g2d.setStroke(new BasicStroke(2f, BasicStroke.CAP_BUTT, BasicStroke.JOIN_ROUND,
                    0, new float[] { 8, 4 }, 0));
            g2d.drawLine(timeX, margin - padding, timeX, totalHeight);
            g2d.setStroke(new BasicStroke(1f));

            // Display current time
            g2d.setFont(HEADER_FONT);
            g2d.setColor(TIMELINE_COLOR);
            g2d.drawString("t = " + currentTime, timeX + 5, margin - padding / 2);
        }

        private void drawTooltip(Graphics2D g2d, String text, int x, int y) {
            FontMetrics fm = g2d.getFontMetrics(NORMAL_FONT);
            int textWidth = fm.stringWidth(text);
            int textHeight = fm.getHeight();

            int padding = 6;
            int boxX = x - textWidth / 2 - padding;
            int boxY = y - textHeight - padding;
            int boxWidth = textWidth + padding * 2;
            int boxHeight = textHeight + padding * 2;

            // Draw tooltip background
            g2d.setColor(new Color(50, 50, 50, 220));
            g2d.fillRoundRect(boxX, boxY, boxWidth, boxHeight, 8, 8);

            // Draw tooltip text
            g2d.setColor(Color.WHITE);
            g2d.setFont(NORMAL_FONT);
            g2d.drawString(text, boxX + padding, boxY + textHeight);
        }
    }

    /**
     * Panel for displaying an animated simulation of aircraft landings.
     */
    private static class SimulationPanel extends JPanel {
        private ALPSolution solution;
        private int currentTime = 0;
        private Map<Integer, Point2D.Double> aircraftPositions = new HashMap<>();
        private Map<Integer, Double> aircraftAltitudes = new HashMap<>();
        private static final double MAX_ALTITUDE = 300.0;

        public SimulationPanel(ALPSolution solution) {
            this.solution = solution;
            setBackground(PANEL_BACKGROUND);

            // Initialize aircraft positions (off-screen)
            for (int i = 0; i < solution.getInstance().getNumAircraft(); i++) {
                aircraftPositions.put(i, new Point2D.Double(-100, -100));
                aircraftAltitudes.put(i, MAX_ALTITUDE);
            }

            // Enable mouse interaction for aircraft info
            addMouseMotionListener(new MouseAdapter() {
                @Override
                public void mouseMoved(MouseEvent e) {
                    repaint(); // Refresh for hover effects
                }
            });
        }

        public void setCurrentTime(int time) {
            this.currentTime = time;
            updateAircraftPositions();
            repaint();
        }

        private void updateAircraftPositions() {
            ALPInstance instance = solution.getInstance();
            int numAircraft = instance.getNumAircraft();
            for (int i = 0; i < numAircraft; i++) {
                int landingTime = solution.getLandingTime(i);
                int runway = solution.getRunwayAssignment(i);
                int timeToLanding = landingTime - currentTime;

                double x, y, altitude;

                if (timeToLanding > 20) {
                    // Aircraft not visible yet (far away)
                    x = -100;
                    y = -100;
                    altitude = MAX_ALTITUDE;
                } else if (timeToLanding <= 0) {
                    // Aircraft has landed
                    double runwayX = getWidth() / 2;
                    double runwayY = getHeight() * 0.7 + runway * 30;

                    if (timeToLanding >= -10) {
                        // Show aircraft on the runway for a short time
                        x = runwayX + (-timeToLanding * 10);
                        y = runwayY;
                        altitude = 0;
                    } else {
                        // Aircraft has left the scene
                        x = -100;
                        y = -100;
                        altitude = 0;
                    }
                } else {
                    // Aircraft is approaching
                    double runwayX = getWidth() / 2;
                    double runwayY = getHeight() * 0.7 + runway * 30;

                    // Calculate approach path
                    double progress = 1.0 - timeToLanding / 20.0;

                    // Start from a random position based on aircraft ID
                    double startX = (i % 2 == 0) ? 0 : getWidth();
                    double startY = 100 + ((i * 137) % (getHeight() * 0.3));

                    // Interpolate position
                    x = startX + progress * (runwayX - startX);
                    y = startY + progress * (runwayY - startY);

                    // Calculate altitude (descending)
                    altitude = MAX_ALTITUDE * (1.0 - progress);
                }

                aircraftPositions.put(i, new Point2D.Double(x, y));
                aircraftAltitudes.put(i, altitude);
            }
        }

        @Override
        protected void paintComponent(Graphics g) {
            super.paintComponent(g);
            Graphics2D g2d = (Graphics2D) g;
            g2d.setRenderingHint(RenderingHints.KEY_ANTIALIASING, RenderingHints.VALUE_ANTIALIAS_ON);

            ALPInstance instance = solution.getInstance();
            int numRunways = instance.getNumRunways();
            int numAircraft = instance.getNumAircraft();

            // Draw sky
            GradientPaint skyGradient = new GradientPaint(
                    0, 0, new Color(135, 206, 235),
                    0, getHeight(), new Color(220, 240, 255));
>>>>>>> bc579739
            g2d.setPaint(skyGradient);
            g2d.fillRect(0, 0, getWidth(), getHeight());

            // Draw ground
<<<<<<< HEAD
            int groundY = (int) (getHeight() * 0.7);
            g2d.setColor(GROUND_COLOR);
            g2d.fillRect(0, groundY, getWidth(), getHeight() - groundY);

            // Draw runways
            int numRunways = solution.getInstance().getNumRunways();
            drawRunways(g2d, numRunways, groundY);

            g2d.dispose();
        }

        private void drawRunways(Graphics2D g2d, int numRunways, int groundY) {
            int runwayWidth = 40;
            int runwaySpacing = getWidth() / (numRunways + 1);

            for (int r = 0; r < numRunways; r++) {
                int runwayX = (r + 1) * runwaySpacing - runwayWidth / 2;

                // Draw runway
                g2d.setColor(RUNWAY_COLOR);
                g2d.fillRect(runwayX, groundY - 5, runwayWidth, getHeight() - groundY + 5);

                // Draw runway stripes
                g2d.setColor(RUNWAY_STRIPE_COLOR);
                int stripeWidth = 4;
                int stripeLength = 20;
                int stripeSpacing = 40;

                for (int y = groundY; y < getHeight(); y += stripeSpacing) {
                    g2d.fillRect(runwayX + runwayWidth / 2 - stripeWidth / 2, y, stripeWidth, stripeLength);
                }

                // Draw runway number
                g2d.setFont(new Font("Segoe UI", Font.BOLD, 14));
                g2d.setColor(Color.WHITE);
                String runwayLabel = String.valueOf(r + 1);
                FontMetrics fm = g2d.getFontMetrics();
                int labelWidth = fm.stringWidth(runwayLabel);
                g2d.drawString(runwayLabel,
                        runwayX + runwayWidth / 2 - labelWidth / 2,
                        groundY - 10);
            }
        }

        @Override
        protected void paintComponent(Graphics g) {
            super.paintComponent(g);
            Graphics2D g2d = (Graphics2D) g;
            g2d.setRenderingHint(RenderingHints.KEY_ANTIALIASING, RenderingHints.VALUE_ANTIALIAS_ON);

            // Draw the background with runways
            if (backgroundImage.getWidth() != getWidth() || backgroundImage.getHeight() != getHeight()) {
                createSizedBackgroundImage();
            }
            g2d.drawImage(backgroundImage, 0, 0, null);

            // Calculate runway positions
            int numRunways = solution.getInstance().getNumRunways();
            int runwaySpacing = getWidth() / (numRunways + 1);
            int groundY = (int) (getHeight() * 0.7);

            // Draw aircraft
            for (AircraftState aircraft : aircraftStates.values()) {
                if (currentTime < aircraft.approachStartTime)
                    continue;

                // Calculate runway x position
                int runwayX = (aircraft.runway + 1) * runwaySpacing;

                // Calculate aircraft position based on time
                if (currentTime <= aircraft.landingTime) {
                    // Aircraft is approaching
                    double progress = (double) (currentTime - aircraft.approachStartTime) /
                            (aircraft.landingTime - aircraft.approachStartTime);

                    int currentX = (int) (aircraft.startX + (runwayX - aircraft.startX) * progress);
                    int currentY = (int) (aircraft.startY + (groundY - aircraft.startY) * progress);

                    drawAircraft(g2d, currentX, currentY, aircraft.color, aircraft.id + 1);
                } else {
                    // Aircraft has landed, draw on runway
                    // Calculate how far down the runway based on time since landing
                    double runwayProgress = Math.min(1.0, (currentTime - aircraft.landingTime) / 20.0);
                    int landedY = (int) (groundY + (getHeight() - groundY) * runwayProgress);

                    drawAircraftOnGround(g2d, runwayX, landedY, aircraft.color, aircraft.id + 1);
                }
            }

            // Draw time display
            g2d.setFont(new Font("Segoe UI", Font.BOLD, 16));
            g2d.setColor(Color.BLACK);
            g2d.drawString("Time: " + currentTime, 30, 30);
        }

        private void drawAircraft(Graphics2D g2d, int x, int y, Color color, int id) {
            int size = 20;

            // Draw aircraft shape in air
            int[] xPoints = { x, x - size, x - size / 3, x - size / 3, x, x + size / 3, x + size / 3, x + size };
            int[] yPoints = { y - size / 3, y, y, y + size / 2, y + size / 3, y + size / 2, y, y };

            g2d.setColor(color);
            g2d.fillPolygon(xPoints, yPoints, 8);

            g2d.setColor(new Color(0, 0, 0, 180));
            g2d.setStroke(new BasicStroke(1.5f));
            g2d.drawPolygon(xPoints, yPoints, 8);

            // Draw aircraft ID
            g2d.setFont(new Font("Segoe UI", Font.BOLD, 12));
            g2d.setColor(Color.WHITE);
            String idText = String.valueOf(id);
            FontMetrics fm = g2d.getFontMetrics();
            int textWidth = fm.stringWidth(idText);
            g2d.drawString(idText, x - textWidth / 2, y + 4);
        }

        private void drawAircraftOnGround(Graphics2D g2d, int x, int y, Color color, int id) {
            int size = 15;

            // Draw a simplified aircraft on ground (top view)
            g2d.setColor(color);
            g2d.fillOval(x - size / 2, y - size, size, size * 2);

            // Draw wings
            g2d.fillRect(x - size, y - size / 3, size * 2, size / 3);

            // Border
            g2d.setColor(new Color(0, 0, 0, 180));
            g2d.setStroke(new BasicStroke(1));
            g2d.drawOval(x - size / 2, y - size, size, size * 2);
            g2d.drawRect(x - size, y - size / 3, size * 2, size / 3);

            // ID
            g2d.setFont(new Font("Segoe UI", Font.BOLD, 10));
            g2d.setColor(Color.WHITE);
            String idText = String.valueOf(id);
            FontMetrics fm = g2d.getFontMetrics();
            int textWidth = fm.stringWidth(idText);
            g2d.drawString(idText, x - textWidth / 2, y);
        }

        public void startAnimation() {
            if (!animationRunning) {
                animationTimer.start();
                animationRunning = true;
            }
        }

        public void pauseAnimation() {
            if (animationRunning) {
                animationTimer.stop();
                animationRunning = false;
            }
        }

        public void resetAnimation() {
            currentTime = 0;
            if (animationRunning) {
                animationTimer.stop();
                animationRunning = false;
            }
            repaint();
        }

        public void setAnimationSpeed(int speed) {
            animationTimer.setDelay(1000 / speed);
            if (animationRunning) {
                animationTimer.restart();
            }
        }

        @Override
        public void actionPerformed(ActionEvent e) {
            // Update animation time
            currentTime++;

            // Check if animation has reached the end
            if (currentTime > maxTime) {
                pauseAnimation();
            }

            repaint();
        }

        /**
         * Inner class to represent aircraft state for animation
         */
        public class AircraftState {
            int id;
            int runway;
            int landingTime;
            int approachStartTime;
            int startX;
            int startY;
            Color color;

            public AircraftState(int id, int runway, int landingTime, int approachStartTime,
                    int startX, int startY) {
                this.id = id;
                this.runway = runway;
                this.landingTime = landingTime;
                this.approachStartTime = approachStartTime;
                this.startX = startX;
                this.startY = startY;
            }
=======
            GradientPaint groundGradient = new GradientPaint(
                    0, (int) (getHeight() * 0.6), new Color(120, 180, 80),
                    0, getHeight(), new Color(80, 140, 40));
            g2d.setPaint(groundGradient);
            g2d.fillRect(0, (int) (getHeight() * 0.6), getWidth(), getHeight() - (int) (getHeight() * 0.6));

            // Draw clouds
            drawClouds(g2d);

            // Draw runways
            int runwayWidth = 300;
            int runwayHeight = 20;
            for (int r = 0; r < numRunways; r++) {
                int x = getWidth() / 2 - runwayWidth / 2;
                int y = (int) (getHeight() * 0.7) + r * 30 - runwayHeight / 2;

                // Runway asphalt
                g2d.setColor(new Color(60, 60, 60));
                g2d.fillRect(x, y, runwayWidth, runwayHeight);

                // Runway markings
                g2d.setColor(Color.WHITE);
                for (int i = 0; i < runwayWidth; i += 30) {
                    g2d.fillRect(x + i, y + runwayHeight / 2 - 1, 15, 2);
                }

                // Runway number
                g2d.setFont(NORMAL_FONT.deriveFont(Font.BOLD));
                g2d.setColor(Color.WHITE);
                g2d.drawString("R" + (r + 1), x - 25, y + runwayHeight / 2 + 5);
            }

            // Prepare colors for each aircraft
            List<Color> colors = new ArrayList<>();
            for (int i = 0; i < numAircraft; i++) {
                int hue = (i * 137) % 360; // Golden ratio creates good color distribution
                colors.add(Color.getHSBColor(hue / 360.0f, 0.7f, 0.9f));
            }

            // Draw aircraft
            for (int i = 0; i < numAircraft; i++) {
                Point2D.Double pos = aircraftPositions.get(i);
                double altitude = aircraftAltitudes.get(i);

                if (pos.x < 0 || pos.y < 0)
                    continue; // Skip if off-screen

                Color aircraftColor = colors.get(i);
                drawAircraft(g2d, pos.x, pos.y, aircraftColor, i, altitude);
            }

            // Draw time display
            g2d.setColor(new Color(0, 0, 0, 180));
            g2d.fillRoundRect(10, 10, 150, 30, 10, 10);
            g2d.setColor(Color.WHITE);
            g2d.setFont(HEADER_FONT);
            g2d.drawString("Time: " + currentTime, 20, 30);

            // Draw aircraft info if hovering
            Point mousePos = getMousePosition();
            if (mousePos != null) {
                for (int i = 0; i < numAircraft; i++) {
                    Point2D.Double pos = aircraftPositions.get(i);
                    if (pos.x >= 0 && pos.y >= 0) {
                        double distance = mousePos.distance(pos);
                        if (distance < 30) {
                            drawAircraftInfo(g2d, i, pos.x, pos.y);
                            break;
                        }
                    }
                }
            }
        }

        private void drawClouds(Graphics2D g2d) {
            g2d.setColor(new Color(255, 255, 255, 180));

            // Generate some random clouds based on seed to keep them consistent
            Random random = new Random(42);
            for (int i = 0; i < 10; i++) {
                int x = random.nextInt(getWidth());
                int y = random.nextInt((int) (getHeight() * 0.4));
                int size = 20 + random.nextInt(40);

                // Draw a fluffy cloud
                for (int j = 0; j < 5; j++) {
                    int offsetX = random.nextInt(size) - size / 2;
                    int offsetY = random.nextInt(size / 2) - size / 4;
                    g2d.fillOval(x + offsetX, y + offsetY, size, size);
                }
            }
        }

        private void drawAircraft(Graphics2D g2d, double x, double y, Color color, int aircraftId, double altitude) {
            int size = 15 + (int) (altitude / 30);

            // Shadow on ground
            if (altitude < 100) {
                g2d.setColor(new Color(0, 0, 0, 50));
                double groundY = getHeight() * 0.7 + solution.getRunwayAssignment(aircraftId) * 30;
                int shadowSize = Math.max(5, size - (int) (altitude / 10));
                g2d.fillOval((int) x - shadowSize / 2, (int) groundY - shadowSize / 2, shadowSize, shadowSize);
            }

            // Aircraft body
            g2d.setColor(color);

            // Draw aircraft as a stylized plane shape
            int[] xPoints = new int[] {
                    (int) x, (int) (x + size / 2), (int) (x + size / 3), (int) (x - size / 3), (int) (x - size / 2)
            };
            int[] yPoints = new int[] {
                    (int) (y - size / 2), (int) y, (int) (y + size / 2), (int) (y + size / 2), (int) y
            };
            g2d.fillPolygon(xPoints, yPoints, 5);

            // Wings
            int wingSize = size * 2 / 3;
            g2d.fillRect((int) (x - wingSize / 2), (int) (y - size / 6), wingSize, size / 3);

            // Tail
            int tailSize = size / 3;
            int[] tailX = new int[] {
                    (int) (x - size / 3), (int) (x - size / 3), (int) (x - size / 2 - tailSize / 2)
            };
            int[] tailY = new int[] {
                    (int) (y - size / 6), (int) (y - size / 2), (int) (y - size / 2)
            };
            g2d.fillPolygon(tailX, tailY, 3);

            // Add aircraft ID
            g2d.setColor(Color.WHITE);
            g2d.setFont(SMALL_FONT);
            String aircraftIdStr = "A" + (aircraftId + 1);
            FontMetrics fm = g2d.getFontMetrics();
            g2d.drawString(aircraftIdStr, (int) (x - fm.stringWidth(aircraftIdStr) / 2), (int) y + fm.getHeight() / 4);
        }

        private void drawAircraftInfo(Graphics2D g2d, int aircraftId, double x, double y) {
            AircraftData aircraft = solution.getInstance().getAircraft().get(aircraftId);
            int landingTime = solution.getLandingTime(aircraftId);
            int runway = solution.getRunwayAssignment(aircraftId);
            int targetTime = aircraft.getTargetLandingTime();
            int timeToLanding = landingTime - currentTime;

            String[] infoLines = {
                    "Aircraft: A" + (aircraftId + 1),
                    "Runway: R" + (runway + 1),
                    "Landing Time: " + landingTime,
                    "Target Time: " + targetTime,
                    "Status: " + (timeToLanding > 0 ? "Approaching (" + timeToLanding + " time units)"
                            : "Landed (" + (-timeToLanding) + " time units ago)")
            };

            // Calculate box size
            g2d.setFont(NORMAL_FONT);
            FontMetrics fm = g2d.getFontMetrics();
            int lineHeight = fm.getHeight();
            int maxWidth = 0;
            for (String line : infoLines) {
                maxWidth = Math.max(maxWidth, fm.stringWidth(line));
            }

            int padding = 10;
            int boxWidth = maxWidth + padding * 2;
            int boxHeight = lineHeight * infoLines.length + padding * 2;

            // Adjust position to keep within bounds
            int boxX = (int) x + 20;
            if (boxX + boxWidth > getWidth())
                boxX = (int) x - boxWidth - 20;

            int boxY = (int) y - boxHeight / 2;
            if (boxY < 0)
                boxY = 0;
            if (boxY + boxHeight > getHeight())
                boxY = getHeight() - boxHeight;

            // Draw info box
            g2d.setColor(new Color(0, 0, 0, 200));
            g2d.fillRoundRect(boxX, boxY, boxWidth, boxHeight, 10, 10);

            // Draw text
            g2d.setColor(Color.WHITE);
            for (int i = 0; i < infoLines.length; i++) {
                g2d.drawString(infoLines[i], boxX + padding, boxY + padding + lineHeight * (i + 1) - lineHeight / 4);
            }

            // Draw pointer line
            g2d.drawLine((int) x, (int) y, boxX + (x > boxX + boxWidth ? boxWidth : 0), boxY + boxHeight / 2);
>>>>>>> bc579739
        }
    }
}<|MERGE_RESOLUTION|>--- conflicted
+++ resolved
@@ -2,23 +2,6 @@
 
 import java.awt.*;
 import java.awt.event.*;
-<<<<<<< HEAD
-import java.awt.geom.AffineTransform;
-import java.awt.geom.Point2D;
-import java.awt.geom.Rectangle2D;
-import java.awt.image.BufferedImage;
-import java.io.File;
-import java.io.IOException;
-import java.text.SimpleDateFormat;
-import java.util.*;
-import java.util.List;
-import java.util.concurrent.CountDownLatch;
-import javax.imageio.ImageIO;
-import javax.swing.*;
-import javax.swing.Timer; // Spécifier explicitement javax.swing.Timer pour éviter l'ambiguïté
-import javax.swing.border.EmptyBorder;
-import javax.swing.filechooser.FileNameExtensionFilter;
-=======
 import java.awt.geom.Point2D;
 import java.util.*;
 import java.util.List;
@@ -28,40 +11,17 @@
 import javax.swing.event.ChangeEvent;
 import javax.swing.event.ChangeListener;
 import javax.swing.table.DefaultTableCellRenderer;
->>>>>>> bc579739
 
 import alp.model.ALPInstance;
 import alp.model.ALPSolution;
 import alp.model.AircraftData;
 
 /**
-<<<<<<< HEAD
- * Enhanced class to visualize the aircraft landing schedule with interactive
- * features
- * and animations.
-=======
  * Enhanced visualizer for aircraft landing schedule solutions.
  * Provides a comprehensive GUI with landing simulation and optimization
  * details.
->>>>>>> bc579739
  */
 public class ScheduleVisualizer {
-    private static final Color BACKGROUND_COLOR = new Color(245, 245, 250);
-    private static final Color GRID_COLOR = new Color(220, 220, 230);
-    private static final Color AXIS_COLOR = new Color(100, 100, 120);
-    private static final Color TEXT_COLOR = new Color(50, 50, 70);
-    private static final Color TITLE_COLOR = new Color(25, 25, 112);
-
-    private static final Color[] RUNWAY_COLORS = {
-            new Color(68, 138, 255), // Blue
-            new Color(246, 139, 30), // Orange
-            new Color(97, 206, 112) // Green
-    };
-
-    private static final Font TITLE_FONT = new Font("Segoe UI", Font.BOLD, 18);
-    private static final Font INFO_FONT = new Font("Segoe UI", Font.PLAIN, 12);
-    private static final Font LABEL_FONT = new Font("Segoe UI", Font.PLAIN, 11);
-    private static final Font AIRCRAFT_FONT = new Font("Segoe UI", Font.BOLD, 10);
 
     // Constants for visualization
     private static final Color BACKGROUND_COLOR = new Color(245, 245, 250);
@@ -81,43 +41,6 @@
      */
     public static void visualizeSchedule(ALPSolution solution) {
         try {
-<<<<<<< HEAD
-            // Use system look and feel for a more modern appearance
-            UIManager.setLookAndFeel(UIManager.getSystemLookAndFeelClassName());
-        } catch (Exception e) {
-            // Fall back to default look and feel if system L&F not available
-            System.err.println("Could not set system look and feel: " + e.getMessage());
-        }
-
-        JFrame frame = new JFrame("Aircraft Landing Schedule - " + solution.getProblemVariant());
-        frame.setDefaultCloseOperation(JFrame.DISPOSE_ON_CLOSE);
-        frame.setSize(1200, 700);
-
-        // Create tabbed pane for different visualization options
-        JTabbedPane tabbedPane = new JTabbedPane();
-
-        // Main schedule panel with Gantt chart
-        EnhancedSchedulePanel schedulePanel = new EnhancedSchedulePanel(solution);
-        JPanel ganttPanel = createGanttPanelWithControls(schedulePanel, solution);
-        tabbedPane.addTab("Schedule View", new ImageIcon(), ganttPanel, "Gantt chart of aircraft landing schedule");
-
-        // Animation panel showing aircraft approaching and landing
-        RunwayAnimationPanel animationPanel = new RunwayAnimationPanel(solution);
-        JPanel animationControlPanel = createAnimationControlPanel(animationPanel, solution);
-        tabbedPane.addTab("Runway Animation", new ImageIcon(), animationControlPanel,
-                "Animation of aircraft landing sequence");
-
-        // Add the tabbed pane to the frame
-        frame.add(tabbedPane);
-
-        // Center the frame on screen
-        frame.setLocationRelativeTo(null);
-        frame.setVisible(true);
-
-        // Wait for the frame to close to allow the program to continue
-        final CountDownLatch latch = new CountDownLatch(1);
-        frame.addWindowListener(new WindowAdapter() {
-=======
             UIManager.setLookAndFeel(UIManager.getSystemLookAndFeelClassName());
         } catch (Exception e) {
             e.printStackTrace();
@@ -267,7 +190,6 @@
         timeSlider.setFont(SMALL_FONT);
 
         timeSlider.addChangeListener(new ChangeListener() {
->>>>>>> bc579739
             @Override
             public void stateChanged(ChangeEvent e) {
                 int time = timeSlider.getValue();
@@ -277,12 +199,6 @@
             }
         });
 
-<<<<<<< HEAD
-        try {
-            latch.await();
-        } catch (InterruptedException e) {
-            Thread.currentThread().interrupt();
-=======
         // Create playback control buttons
         JPanel buttonPanel = new JPanel(new FlowLayout(FlowLayout.CENTER));
         buttonPanel.setOpaque(false);
@@ -532,7 +448,6 @@
                         deviation, String.format("%.2f", penalty), timeWindow
                 };
             }
->>>>>>> bc579739
         }
 
         // Create and configure table
@@ -618,229 +533,11 @@
                 BorderFactory.createEmptyBorder(10, 10, 10, 10));
     }
 
-<<<<<<< HEAD
-    /**
-     * Displays multiple visualizations in a single window with tabs for better
-     * organization.
-     */
-    public static void visualizeMultipleSolutions(List<ALPSolution> solutions) {
-        VisualizationManager.launchVisualizer(solutions);
-    }
-
-    /**
-     * Creates a panel with the Gantt chart and control elements
-=======
     /**
      * Panel for displaying the enhanced schedule visualization.
->>>>>>> bc579739
      */
-    public static JPanel createGanttPanelWithControls(EnhancedSchedulePanel schedulePanel, ALPSolution solution) {
-        JPanel mainPanel = new JPanel(new BorderLayout());
-        mainPanel.setBackground(BACKGROUND_COLOR);
-
-        // Add the schedule panel to a scroll pane
-        JScrollPane scrollPane = new JScrollPane(schedulePanel);
-        scrollPane.getVerticalScrollBar().setUnitIncrement(16);
-        scrollPane.getHorizontalScrollBar().setUnitIncrement(16);
-        scrollPane.setBorder(BorderFactory.createEmptyBorder());
-
-        // Create a toolbar with controls
-        JToolBar toolBar = new JToolBar();
-        toolBar.setFloatable(false);
-        toolBar.setBackground(BACKGROUND_COLOR);
-        toolBar.setBorder(new EmptyBorder(5, 10, 5, 10));
-
-        // Zoom controls
-        JButton zoomInButton = new JButton("Zoom In");
-        JButton zoomOutButton = new JButton("Zoom Out");
-        JButton resetZoomButton = new JButton("Reset Zoom");
-
-        zoomInButton.addActionListener(e -> schedulePanel.zoomIn());
-        zoomOutButton.addActionListener(e -> schedulePanel.zoomOut());
-        resetZoomButton.addActionListener(e -> schedulePanel.resetZoom());
-
-        toolBar.add(zoomInButton);
-        toolBar.add(zoomOutButton);
-        toolBar.add(resetZoomButton);
-        toolBar.addSeparator();
-
-        // Save image button
-        JButton saveButton = new JButton("Save as Image");
-        saveButton.addActionListener(e -> {
-            JFileChooser fileChooser = new JFileChooser();
-            fileChooser.setDialogTitle("Save Schedule as PNG");
-            fileChooser.setFileFilter(new FileNameExtensionFilter("PNG Images", "png"));
-
-            // Set default filename with timestamp
-            String dateTime = new SimpleDateFormat("yyyyMMdd_HHmmss").format(new Date());
-            String defaultFilename = solution.getInstance().getInstanceName() + "_" +
-                    solution.getProblemVariant() + "_" + dateTime + ".png";
-            fileChooser.setSelectedFile(new File(defaultFilename));
-
-            if (fileChooser.showSaveDialog(mainPanel) == JFileChooser.APPROVE_OPTION) {
-                File file = fileChooser.getSelectedFile();
-                // Ensure file has .png extension
-                if (!file.getName().toLowerCase().endsWith(".png")) {
-                    file = new File(file.getAbsolutePath() + ".png");
-                }
-
-                // Create image of the current view
-                BufferedImage image = new BufferedImage(
-                        schedulePanel.getWidth(), schedulePanel.getHeight(), BufferedImage.TYPE_INT_ARGB);
-                Graphics2D g2d = image.createGraphics();
-                schedulePanel.print(g2d);
-                g2d.dispose();
-
-                // Save the image
-                try {
-                    ImageIO.write(image, "png", file);
-                    JOptionPane.showMessageDialog(mainPanel,
-                            "Image saved to: " + file.getAbsolutePath(),
-                            "Save Successful", JOptionPane.INFORMATION_MESSAGE);
-                } catch (IOException ex) {
-                    JOptionPane.showMessageDialog(mainPanel,
-                            "Error saving image: " + ex.getMessage(),
-                            "Save Failed", JOptionPane.ERROR_MESSAGE);
-                }
-            }
-        });
-
-        toolBar.add(saveButton);
-
-        // Information panel (above the schedule)
-        JPanel infoPanel = createInfoPanel(solution);
-
-        // Add everything to the main panel
-        mainPanel.add(toolBar, BorderLayout.NORTH);
-        mainPanel.add(infoPanel, BorderLayout.SOUTH);
-        mainPanel.add(scrollPane, BorderLayout.CENTER);
-
-        return mainPanel;
-    }
-
-    /**
-     * Creates an information panel with solution details
-     */
-    public static JPanel createInfoPanel(ALPSolution solution) {
-        JPanel infoPanel = new JPanel();
-        infoPanel.setBackground(new Color(240, 240, 245));
-        infoPanel.setBorder(BorderFactory.createCompoundBorder(
-                BorderFactory.createMatteBorder(1, 0, 0, 0, new Color(200, 200, 210)),
-                BorderFactory.createEmptyBorder(10, 10, 10, 10)));
-
-        ALPInstance instance = solution.getInstance();
-        int numAircraft = instance.getNumAircraft();
-        int numRunways = instance.getNumRunways();
-
-        // Create info text
-        JLabel instanceLabel = new JLabel("Instance: " + instance.getInstanceName());
-        JLabel aircraftLabel = new JLabel("Aircraft: " + numAircraft);
-        JLabel runwaysLabel = new JLabel("Runways: " + numRunways);
-        JLabel objectiveLabel = new JLabel(String.format("Objective Value: %.2f", solution.getObjectiveValue()));
-        JLabel timeLabel = new JLabel(String.format("Solve Time: %.2f seconds", solution.getSolveTime()));
-
-        // Style labels
-        for (JLabel label : new JLabel[] { instanceLabel, aircraftLabel, runwaysLabel, objectiveLabel, timeLabel }) {
-            label.setFont(INFO_FONT);
-            label.setBorder(BorderFactory.createEmptyBorder(0, 10, 0, 10));
-        }
-
-        infoPanel.add(instanceLabel);
-        infoPanel.add(aircraftLabel);
-        infoPanel.add(runwaysLabel);
-        infoPanel.add(objectiveLabel);
-        infoPanel.add(timeLabel);
-
-        return infoPanel;
-    }
-
-    /**
-     * Creates the animation panel with controls
-     */
-    public static JPanel createAnimationControlPanel(RunwayAnimationPanel animationPanel, ALPSolution solution) {
-        JPanel mainPanel = new JPanel(new BorderLayout());
-        mainPanel.setBackground(BACKGROUND_COLOR);
-
-        // Create animation controls
-        JPanel controlPanel = new JPanel();
-        controlPanel.setBackground(BACKGROUND_COLOR);
-        controlPanel.setBorder(new EmptyBorder(10, 10, 10, 10));
-
-        JButton playButton = new JButton("Play");
-        JButton pauseButton = new JButton("Pause");
-        JButton resetButton = new JButton("Reset");
-        JSlider speedSlider = new JSlider(JSlider.HORIZONTAL, 1, 10, 5);
-
-        speedSlider.setMajorTickSpacing(1);
-        speedSlider.setPaintTicks(true);
-        speedSlider.setPaintLabels(true);
-        speedSlider.setBackground(BACKGROUND_COLOR);
-
-        JLabel speedLabel = new JLabel("Animation Speed:");
-        speedLabel.setFont(INFO_FONT);
-
-        // Add action listeners
-        playButton.addActionListener(e -> animationPanel.startAnimation());
-        pauseButton.addActionListener(e -> animationPanel.pauseAnimation());
-        resetButton.addActionListener(e -> animationPanel.resetAnimation());
-
-        speedSlider.addChangeListener(e -> animationPanel.setAnimationSpeed(speedSlider.getValue()));
-
-        // Add controls to panel
-        controlPanel.add(playButton);
-        controlPanel.add(pauseButton);
-        controlPanel.add(resetButton);
-        controlPanel.add(speedLabel);
-        controlPanel.add(speedSlider);
-
-        // Create info panel
-        JPanel infoPanel = createInfoPanel(solution);
-
-        // Add everything to main panel
-        mainPanel.add(controlPanel, BorderLayout.NORTH);
-        mainPanel.add(animationPanel, BorderLayout.CENTER);
-        mainPanel.add(infoPanel, BorderLayout.SOUTH);
-
-        return mainPanel;
-    }
-
-    /**
-     * Enhanced panel for displaying the schedule visualization.
-     */
-    public static class EnhancedSchedulePanel extends JPanel
-            implements MouseWheelListener, MouseMotionListener, MouseListener {
+    private static class SchedulePanel extends JPanel {
         private ALPSolution solution;
-<<<<<<< HEAD
-        private int margin = 60;
-        private int barHeight = 40;
-        private int spacing = 20;
-        private double timeScale = 5.0;
-        private double zoomFactor = 1.0;
-        private Point2D dragStart = null;
-        private int translateX = 0;
-        private int translateY = 0;
-        private String tooltip = null;
-        private Point tooltipPoint = null;
-
-        public EnhancedSchedulePanel(ALPSolution solution) {
-            this.solution = solution;
-            setBackground(BACKGROUND_COLOR);
-            setPreferredSize(new Dimension(2000, calculateHeight()));
-
-            // Add interaction listeners
-            addMouseWheelListener(this);
-            addMouseMotionListener(this);
-            addMouseListener(this);
-
-            ToolTipManager.sharedInstance().registerComponent(this);
-            ToolTipManager.sharedInstance().setInitialDelay(0);
-        }
-
-        private int calculateHeight() {
-            ALPInstance instance = solution.getInstance();
-            int numRunways = instance.getNumRunways();
-            return margin * 2 + numRunways * (barHeight + spacing * 2) + 100; // Extra space for legend
-=======
         private int currentTime = 0;
         private int margin = 60;
         private int barHeight = 35;
@@ -873,7 +570,6 @@
                 max = Math.max(max, solution.getLandingTime(i));
             }
             return max;
->>>>>>> bc579739
         }
 
         @Override
@@ -883,157 +579,6 @@
             g2d.setRenderingHint(RenderingHints.KEY_ANTIALIASING, RenderingHints.VALUE_ANTIALIAS_ON);
             g2d.setRenderingHint(RenderingHints.KEY_TEXT_ANTIALIASING, RenderingHints.VALUE_TEXT_ANTIALIAS_ON);
 
-<<<<<<< HEAD
-            // Save the original transform
-            AffineTransform originalTransform = g2d.getTransform();
-
-            // Apply translation for panning
-            g2d.translate(translateX, translateY);
-
-            // Apply zoom
-            double effectiveTimeScale = timeScale * zoomFactor;
-
-            ALPInstance instance = solution.getInstance();
-            int numRunways = instance.getNumRunways();
-            int numAircraft = instance.getNumAircraft();
-
-            // Find the latest landing time for scaling
-            int maxLandingTime = 0;
-            for (int i = 0; i < numAircraft; i++) {
-                int landingTime = solution.getLandingTime(i);
-                if (landingTime > maxLandingTime) {
-                    maxLandingTime = landingTime;
-                }
-            }
-
-            // Draw title and info
-            g2d.setFont(TITLE_FONT);
-            g2d.setColor(TITLE_COLOR);
-            g2d.drawString("Aircraft Landing Schedule - " + solution.getProblemVariant(),
-                    margin, 30);
-
-            // Draw time axis with grid
-            drawTimeAxis(g2d, maxLandingTime, effectiveTimeScale);
-
-            // Draw runway lanes with backgrounds
-            drawRunwayLanes(g2d, numRunways, maxLandingTime, effectiveTimeScale);
-
-            // Prepare colors for each aircraft
-            Map<Integer, Color> aircraftColors = generateAircraftColors(numAircraft);
-
-            // Draw aircraft landings
-            drawAircraftLandings(g2d, numAircraft, effectiveTimeScale, aircraftColors);
-
-            // Draw legend
-            drawLegend(g2d, aircraftColors);
-
-            // Restore original transform
-            g2d.setTransform(originalTransform);
-
-            // Draw tooltip if active
-            if (tooltip != null && tooltipPoint != null) {
-                drawTooltip(g2d, tooltip, tooltipPoint);
-            }
-        }
-
-        private void drawTimeAxis(Graphics2D g2d, int maxLandingTime, double effectiveTimeScale) {
-            int axisY = getHeight() - margin;
-
-            // Draw main axis line
-            g2d.setColor(AXIS_COLOR);
-            g2d.setStroke(new BasicStroke(2));
-            g2d.drawLine(margin, axisY, margin + (int) (maxLandingTime * effectiveTimeScale), axisY);
-
-            // Calculate appropriate tick interval based on zoom level
-            int tickInterval = calculateTickInterval(maxLandingTime, effectiveTimeScale);
-
-            // Draw time ticks, grid lines and labels
-            g2d.setFont(LABEL_FONT);
-            for (int t = 0; t <= maxLandingTime; t += tickInterval) {
-                int x = margin + (int) (t * effectiveTimeScale);
-
-                // Vertical grid line
-                g2d.setColor(GRID_COLOR);
-                g2d.setStroke(new BasicStroke(1, BasicStroke.CAP_BUTT, BasicStroke.JOIN_MITER,
-                        10.0f, new float[] { 5.0f }, 0.0f));
-                g2d.drawLine(x, margin, x, axisY);
-
-                // Tick mark
-                g2d.setColor(AXIS_COLOR);
-                g2d.setStroke(new BasicStroke(1));
-                g2d.drawLine(x, axisY, x, axisY + 5);
-
-                // Time label
-                String timeLabel = String.valueOf(t);
-                FontMetrics fm = g2d.getFontMetrics();
-                int labelWidth = fm.stringWidth(timeLabel);
-                g2d.setColor(TEXT_COLOR);
-                g2d.drawString(timeLabel, x - labelWidth / 2, axisY + 20);
-            }
-        }
-
-        private int calculateTickInterval(int maxTime, double scale) {
-            int targetTickCount = 20; // Aim for approximately this many ticks
-
-            int interval = Math.max(1, maxTime / targetTickCount);
-
-            // Round to nice numbers (1, 2, 5, 10, 20, 50, etc.)
-            int magnitude = (int) Math.floor(Math.log10(interval));
-            int normalized = (int) (interval / Math.pow(10, magnitude));
-
-            if (normalized <= 1)
-                normalized = 1;
-            else if (normalized <= 2)
-                normalized = 2;
-            else if (normalized <= 5)
-                normalized = 5;
-            else
-                normalized = 10;
-
-            return normalized * (int) Math.pow(10, magnitude);
-        }
-
-        private void drawRunwayLanes(Graphics2D g2d, int numRunways, int maxLandingTime, double effectiveTimeScale) {
-            for (int r = 0; r < numRunways; r++) {
-                int y = margin + r * (barHeight + spacing * 2) + spacing;
-                int laneWidth = (int) (maxLandingTime * effectiveTimeScale);
-
-                // Lane background
-                Color runwayColor = RUNWAY_COLORS[r % RUNWAY_COLORS.length];
-                Color laneBackground = new Color(runwayColor.getRed(), runwayColor.getGreen(),
-                        runwayColor.getBlue(), 40); // Semi-transparent
-                g2d.setColor(laneBackground);
-                g2d.fillRoundRect(margin, y, laneWidth, barHeight, 10, 10);
-
-                // Lane border
-                g2d.setColor(runwayColor);
-                g2d.setStroke(new BasicStroke(2));
-                g2d.drawRoundRect(margin, y, laneWidth, barHeight, 10, 10);
-
-                // Runway label
-                g2d.setFont(new Font("Segoe UI", Font.BOLD, 12));
-                g2d.setColor(TITLE_COLOR);
-                g2d.drawString("Runway " + (r + 1), margin - 55, y + barHeight / 2 + 5);
-            }
-        }
-
-        private Map<Integer, Color> generateAircraftColors(int numAircraft) {
-            Map<Integer, Color> colors = new HashMap<>();
-
-            for (int i = 0; i < numAircraft; i++) {
-                // Generate distinct colors using HSB color model
-                float hue = i * (1.0f / numAircraft);
-                colors.put(i, Color.getHSBColor(hue, 0.8f, 0.9f));
-            }
-
-            return colors;
-        }
-
-        private void drawAircraftLandings(Graphics2D g2d, int numAircraft, double effectiveTimeScale,
-                Map<Integer, Color> aircraftColors) {
-            ALPInstance instance = solution.getInstance();
-
-=======
             ALPInstance instance = solution.getInstance();
             int numRunways = instance.getNumRunways();
             int numAircraft = instance.getNumAircraft();
@@ -1086,192 +631,10 @@
             }
 
             // Draw aircraft time windows as background bars
->>>>>>> bc579739
             for (int i = 0; i < numAircraft; i++) {
                 int runway = solution.getRunwayAssignment(i);
                 AircraftData aircraft = instance.getAircraft().get(i);
 
-<<<<<<< HEAD
-                int x = margin + (int) (landingTime * effectiveTimeScale);
-                int y = margin + runway * (barHeight + spacing * 2) + spacing;
-
-                // Aircraft rectangle at landing point
-                Color aircraftColor = aircraftColors.get(i);
-
-                // Draw aircraft icon
-                drawAircraftIcon(g2d, x, y + barHeight / 2, aircraftColor, 15, i + 1);
-
-                // Draw time window and target lines
-                drawAircraftTimeWindows(g2d, aircraft, effectiveTimeScale, y, barHeight);
-            }
-        }
-
-        private void drawAircraftIcon(Graphics2D g2d, int x, int y, Color color, int size, int id) {
-            // Draw a small airplane shape
-            int[] xPoints = { x, x - size, x - size / 2, x - size / 2, x, x + size / 2, x + size / 2, x + size };
-            int[] yPoints = { y - size / 3, y, y, y + size / 2, y + size / 4, y + size / 2, y, y };
-
-            g2d.setColor(color);
-            g2d.fillPolygon(xPoints, yPoints, xPoints.length);
-
-            g2d.setColor(new Color(0, 0, 0, 180));
-            g2d.setStroke(new BasicStroke(1.5f));
-            g2d.drawPolygon(xPoints, yPoints, xPoints.length);
-
-            // Draw aircraft ID
-            g2d.setFont(AIRCRAFT_FONT);
-            String idText = String.valueOf(id);
-            FontMetrics fm = g2d.getFontMetrics();
-            int textWidth = fm.stringWidth(idText);
-            g2d.setColor(Color.WHITE);
-            g2d.drawString(idText, x - textWidth / 2, y + 4);
-        }
-
-        private void drawAircraftTimeWindows(Graphics2D g2d, AircraftData aircraft, double effectiveTimeScale,
-                int y, int barHeight) {
-            int earliestTime = aircraft.getEarliestLandingTime();
-            int latestTime = aircraft.getLatestLandingTime();
-            int targetTime = aircraft.getTargetLandingTime();
-
-            int earliestX = margin + (int) (earliestTime * effectiveTimeScale);
-            int latestX = margin + (int) (latestTime * effectiveTimeScale);
-            int targetX = margin + (int) (targetTime * effectiveTimeScale);
-
-            // Time window line
-            g2d.setColor(new Color(100, 100, 255, 120));
-            g2d.setStroke(new BasicStroke(2, BasicStroke.CAP_BUTT, BasicStroke.JOIN_MITER,
-                    10.0f, new float[] { 5.0f }, 0.0f));
-            g2d.drawLine(earliestX, y + barHeight / 2, latestX, y + barHeight / 2);
-
-            // Target time line
-            g2d.setColor(new Color(255, 50, 50, 180));
-            g2d.setStroke(new BasicStroke(2));
-            g2d.drawLine(targetX, y, targetX, y + barHeight);
-
-            // Earliest and latest time markers
-            int markerSize = 5;
-            g2d.setColor(new Color(0, 0, 255, 150));
-            g2d.fillRect(earliestX - markerSize / 2, y, markerSize, barHeight);
-            g2d.fillRect(latestX - markerSize / 2, y, markerSize, barHeight);
-        }
-
-        private void drawLegend(Graphics2D g2d, Map<Integer, Color> aircraftColors) {
-            int legendY = getHeight() - margin + 40;
-            int legendX = margin;
-            int boxSize = 15;
-            int legendSpacing = 150;
-
-            g2d.setFont(INFO_FONT);
-
-            // Time window
-            g2d.setColor(new Color(100, 100, 255, 120));
-            g2d.setStroke(new BasicStroke(2, BasicStroke.CAP_BUTT, BasicStroke.JOIN_MITER,
-                    10.0f, new float[] { 5.0f }, 0.0f));
-            g2d.drawLine(legendX, legendY, legendX + boxSize * 2, legendY);
-            g2d.setColor(TEXT_COLOR);
-            g2d.drawString("Time Window", legendX + boxSize * 2 + 5, legendY + 5);
-
-            // Target time
-            legendX += legendSpacing;
-            g2d.setColor(new Color(255, 50, 50, 180));
-            g2d.setStroke(new BasicStroke(2));
-            g2d.drawLine(legendX + boxSize, legendY - boxSize / 2, legendX + boxSize, legendY + boxSize / 2);
-            g2d.setColor(TEXT_COLOR);
-            g2d.drawString("Target Time", legendX + boxSize * 2 + 5, legendY + 5);
-
-            // Aircraft
-            legendX += legendSpacing;
-            Color sampleColor = aircraftColors.get(0);
-            drawAircraftIcon(g2d, legendX + boxSize, legendY, sampleColor, 15, 1);
-            g2d.setColor(TEXT_COLOR);
-            g2d.drawString("Aircraft", legendX + boxSize * 2 + 5, legendY + 5);
-
-            // Runway
-            legendX += legendSpacing;
-            Color runwayColor = RUNWAY_COLORS[0];
-            g2d.setColor(runwayColor);
-            g2d.fillRoundRect(legendX, legendY - boxSize / 2, boxSize * 2, boxSize, 5, 5);
-            g2d.setColor(TEXT_COLOR);
-            g2d.drawString("Runway", legendX + boxSize * 2 + 5, legendY + 5);
-        }
-
-        private void drawTooltip(Graphics2D g2d, String text, Point location) {
-            FontMetrics fm = g2d.getFontMetrics(INFO_FONT);
-            Rectangle2D textBounds = fm.getStringBounds(text, g2d);
-
-            int padding = 5;
-            int tooltipX = location.x;
-            int tooltipY = location.y - 30; // Position above the mouse cursor
-            int tooltipWidth = (int) textBounds.getWidth() + padding * 2;
-            int tooltipHeight = (int) textBounds.getHeight() + padding * 2;
-
-            // Draw tooltip background
-            g2d.setColor(new Color(255, 255, 220));
-            g2d.fillRoundRect(tooltipX, tooltipY, tooltipWidth, tooltipHeight, 6, 6);
-
-            // Draw tooltip border
-            g2d.setColor(new Color(150, 150, 150));
-            g2d.drawRoundRect(tooltipX, tooltipY, tooltipWidth, tooltipHeight, 6, 6);
-
-            // Draw tooltip text
-            g2d.setColor(Color.BLACK);
-            g2d.setFont(INFO_FONT);
-            g2d.drawString(text, tooltipX + padding, tooltipY + fm.getAscent() + padding);
-        }
-
-        public void zoomIn() {
-            zoomFactor *= 1.2;
-            repaint();
-        }
-
-        public void zoomOut() {
-            zoomFactor = Math.max(0.1, zoomFactor / 1.2);
-            repaint();
-        }
-
-        public void resetZoom() {
-            zoomFactor = 1.0;
-            translateX = 0;
-            translateY = 0;
-            repaint();
-        }
-
-        @Override
-        public void mouseWheelMoved(MouseWheelEvent e) {
-            if (e.getWheelRotation() < 0) {
-                zoomIn();
-            } else {
-                zoomOut();
-            }
-        }
-
-        @Override
-        public void mouseDragged(MouseEvent e) {
-            if (dragStart != null) {
-                translateX += e.getX() - dragStart.getX();
-                translateY += e.getY() - dragStart.getY();
-                dragStart = e.getPoint();
-                repaint();
-            }
-        }
-
-        @Override
-        public void mouseMoved(MouseEvent e) {
-            e.getPoint();
-
-            // Check if mouse is over an aircraft
-            Point transformedPoint = new Point(
-                    e.getX() - translateX,
-                    e.getY() - translateY);
-
-            ALPInstance instance = solution.getInstance();
-            int numAircraft = instance.getNumAircraft();
-            double effectiveTimeScale = timeScale * zoomFactor;
-
-            // Clear tooltip
-            boolean foundAircraft = false;
-
-=======
                 int earliestTime = aircraft.getEarliestLandingTime();
                 int latestTime = aircraft.getLatestLandingTime();
                 int targetTime = aircraft.getTargetLandingTime();
@@ -1291,165 +654,11 @@
             }
 
             // Draw aircraft landings
->>>>>>> bc579739
             for (int i = 0; i < numAircraft; i++) {
                 int landingTime = solution.getLandingTime(i);
                 int runway = solution.getRunwayAssignment(i);
                 AircraftData aircraft = instance.getAircraft().get(i);
 
-<<<<<<< HEAD
-                int x = margin + (int) (landingTime * effectiveTimeScale);
-                int y = margin + runway * (barHeight + spacing * 2) + spacing + barHeight / 2;
-
-                // Check if mouse is near aircraft
-                if (Math.abs(transformedPoint.x - x) < 20 && Math.abs(transformedPoint.y - y) < 20) {
-                    // Create tooltip
-                    tooltip = "Aircraft " + (i + 1) +
-                            "\nLanding Time: " + landingTime +
-                            "\nTarget Time: " + aircraft.getTargetLandingTime() +
-                            "\nRunway: " + (runway + 1);
-                    tooltipPoint = e.getPoint();
-                    foundAircraft = true;
-                    repaint();
-                    break;
-                }
-            }
-
-            if (!foundAircraft && tooltip != null) {
-                tooltip = null;
-                repaint();
-            }
-        }
-
-        @Override
-        public void mousePressed(MouseEvent e) {
-            dragStart = e.getPoint();
-            setCursor(Cursor.getPredefinedCursor(Cursor.MOVE_CURSOR));
-        }
-
-        @Override
-        public void mouseReleased(MouseEvent e) {
-            dragStart = null;
-            setCursor(Cursor.getDefaultCursor());
-        }
-
-        @Override
-        public void mouseClicked(MouseEvent e) {
-            // Not used
-        }
-
-        @Override
-        public void mouseEntered(MouseEvent e) {
-            // Not used
-        }
-
-        @Override
-        public void mouseExited(MouseEvent e) {
-            tooltip = null;
-            repaint();
-        }
-    }
-
-    /**
-     * Panel for animated visualization of aircraft landing on runways
-     */
-    public static class RunwayAnimationPanel extends JPanel implements ActionListener {
-        private ALPSolution solution;
-        private Timer animationTimer;
-        private int currentTime = 0;
-        private int maxTime;
-        private boolean animationRunning = false;
-        private BufferedImage backgroundImage;
-
-        private final Color SKY_COLOR = new Color(135, 206, 250);
-        private final Color GROUND_COLOR = new Color(76, 153, 0);
-        private final Color RUNWAY_COLOR = new Color(80, 80, 80);
-        private final Color RUNWAY_STRIPE_COLOR = Color.WHITE;
-
-        // Aircraft state for animation
-        private Map<Integer, AircraftState> aircraftStates = new HashMap<>();
-
-        public RunwayAnimationPanel(ALPSolution solution) {
-            this.solution = solution;
-            setBackground(SKY_COLOR);
-            setPreferredSize(new Dimension(1000, 500));
-
-            // Initialize animation timer
-            animationTimer = new Timer(100, this);
-
-            // Determine max time for the animation
-            maxTime = 0;
-            for (int i = 0; i < solution.getInstance().getNumAircraft(); i++) {
-                int landingTime = solution.getLandingTime(i);
-                if (landingTime > maxTime) {
-                    maxTime = landingTime;
-                }
-            }
-
-            // Add 20% to max time for animation to complete
-            maxTime = (int) (maxTime * 1.2);
-
-            // Initialize aircraft states
-            initializeAircraftStates();
-
-            // Create background image
-            createBackgroundImage();
-        }
-
-        private void initializeAircraftStates() {
-            ALPInstance instance = solution.getInstance();
-            int numAircraft = instance.getNumAircraft();
-
-            for (int i = 0; i < numAircraft; i++) {
-                int landingTime = solution.getLandingTime(i);
-                int runway = solution.getRunwayAssignment(i);
-
-                // Calculate approach start time (20% of total earlier than landing)
-                int approachStartTime = (int) (landingTime * 0.8);
-
-                // Generate a random initial position off-screen
-                double angle = Math.random() * Math.PI / 2 + Math.PI / 4; // 45-135 degrees
-                double distance = 500 + Math.random() * 300; // Varying distances
-                int startX = (int) (Math.cos(angle) * distance);
-                int startY = (int) (Math.sin(angle) * distance * -1); // Negative to go above
-
-                AircraftState state = new AircraftState(
-                        i, runway, landingTime, approachStartTime,
-                        startX, startY);
-
-                // Assign a unique color
-                float hue = i * (1.0f / numAircraft);
-                state.color = Color.getHSBColor(hue, 0.8f, 0.9f);
-
-                aircraftStates.put(i, state);
-            }
-        }
-
-        private void createBackgroundImage() {
-            // Create once for performance
-            backgroundImage = new BufferedImage(1, 1, BufferedImage.TYPE_INT_ARGB); // Placeholder
-
-            // Real creation happens when we know the size
-            addComponentListener(new ComponentAdapter() {
-                @Override
-                public void componentResized(ComponentEvent e) {
-                    createSizedBackgroundImage();
-                }
-            });
-        }
-
-        private void createSizedBackgroundImage() {
-            if (getWidth() <= 0 || getHeight() <= 0)
-                return;
-
-            backgroundImage = new BufferedImage(getWidth(), getHeight(), BufferedImage.TYPE_INT_ARGB);
-            Graphics2D g2d = backgroundImage.createGraphics();
-
-            // Draw sky
-            GradientPaint skyGradient = new GradientPaint(
-                    0, 0, new Color(100, 181, 246),
-                    0, getHeight() * 0.7f, new Color(197, 225, 252));
-=======
                 int x = margin + landingTime * timeScale;
                 int y = margin + runway * (barHeight + spacing);
 
@@ -1626,220 +835,10 @@
             GradientPaint skyGradient = new GradientPaint(
                     0, 0, new Color(135, 206, 235),
                     0, getHeight(), new Color(220, 240, 255));
->>>>>>> bc579739
             g2d.setPaint(skyGradient);
             g2d.fillRect(0, 0, getWidth(), getHeight());
 
             // Draw ground
-<<<<<<< HEAD
-            int groundY = (int) (getHeight() * 0.7);
-            g2d.setColor(GROUND_COLOR);
-            g2d.fillRect(0, groundY, getWidth(), getHeight() - groundY);
-
-            // Draw runways
-            int numRunways = solution.getInstance().getNumRunways();
-            drawRunways(g2d, numRunways, groundY);
-
-            g2d.dispose();
-        }
-
-        private void drawRunways(Graphics2D g2d, int numRunways, int groundY) {
-            int runwayWidth = 40;
-            int runwaySpacing = getWidth() / (numRunways + 1);
-
-            for (int r = 0; r < numRunways; r++) {
-                int runwayX = (r + 1) * runwaySpacing - runwayWidth / 2;
-
-                // Draw runway
-                g2d.setColor(RUNWAY_COLOR);
-                g2d.fillRect(runwayX, groundY - 5, runwayWidth, getHeight() - groundY + 5);
-
-                // Draw runway stripes
-                g2d.setColor(RUNWAY_STRIPE_COLOR);
-                int stripeWidth = 4;
-                int stripeLength = 20;
-                int stripeSpacing = 40;
-
-                for (int y = groundY; y < getHeight(); y += stripeSpacing) {
-                    g2d.fillRect(runwayX + runwayWidth / 2 - stripeWidth / 2, y, stripeWidth, stripeLength);
-                }
-
-                // Draw runway number
-                g2d.setFont(new Font("Segoe UI", Font.BOLD, 14));
-                g2d.setColor(Color.WHITE);
-                String runwayLabel = String.valueOf(r + 1);
-                FontMetrics fm = g2d.getFontMetrics();
-                int labelWidth = fm.stringWidth(runwayLabel);
-                g2d.drawString(runwayLabel,
-                        runwayX + runwayWidth / 2 - labelWidth / 2,
-                        groundY - 10);
-            }
-        }
-
-        @Override
-        protected void paintComponent(Graphics g) {
-            super.paintComponent(g);
-            Graphics2D g2d = (Graphics2D) g;
-            g2d.setRenderingHint(RenderingHints.KEY_ANTIALIASING, RenderingHints.VALUE_ANTIALIAS_ON);
-
-            // Draw the background with runways
-            if (backgroundImage.getWidth() != getWidth() || backgroundImage.getHeight() != getHeight()) {
-                createSizedBackgroundImage();
-            }
-            g2d.drawImage(backgroundImage, 0, 0, null);
-
-            // Calculate runway positions
-            int numRunways = solution.getInstance().getNumRunways();
-            int runwaySpacing = getWidth() / (numRunways + 1);
-            int groundY = (int) (getHeight() * 0.7);
-
-            // Draw aircraft
-            for (AircraftState aircraft : aircraftStates.values()) {
-                if (currentTime < aircraft.approachStartTime)
-                    continue;
-
-                // Calculate runway x position
-                int runwayX = (aircraft.runway + 1) * runwaySpacing;
-
-                // Calculate aircraft position based on time
-                if (currentTime <= aircraft.landingTime) {
-                    // Aircraft is approaching
-                    double progress = (double) (currentTime - aircraft.approachStartTime) /
-                            (aircraft.landingTime - aircraft.approachStartTime);
-
-                    int currentX = (int) (aircraft.startX + (runwayX - aircraft.startX) * progress);
-                    int currentY = (int) (aircraft.startY + (groundY - aircraft.startY) * progress);
-
-                    drawAircraft(g2d, currentX, currentY, aircraft.color, aircraft.id + 1);
-                } else {
-                    // Aircraft has landed, draw on runway
-                    // Calculate how far down the runway based on time since landing
-                    double runwayProgress = Math.min(1.0, (currentTime - aircraft.landingTime) / 20.0);
-                    int landedY = (int) (groundY + (getHeight() - groundY) * runwayProgress);
-
-                    drawAircraftOnGround(g2d, runwayX, landedY, aircraft.color, aircraft.id + 1);
-                }
-            }
-
-            // Draw time display
-            g2d.setFont(new Font("Segoe UI", Font.BOLD, 16));
-            g2d.setColor(Color.BLACK);
-            g2d.drawString("Time: " + currentTime, 30, 30);
-        }
-
-        private void drawAircraft(Graphics2D g2d, int x, int y, Color color, int id) {
-            int size = 20;
-
-            // Draw aircraft shape in air
-            int[] xPoints = { x, x - size, x - size / 3, x - size / 3, x, x + size / 3, x + size / 3, x + size };
-            int[] yPoints = { y - size / 3, y, y, y + size / 2, y + size / 3, y + size / 2, y, y };
-
-            g2d.setColor(color);
-            g2d.fillPolygon(xPoints, yPoints, 8);
-
-            g2d.setColor(new Color(0, 0, 0, 180));
-            g2d.setStroke(new BasicStroke(1.5f));
-            g2d.drawPolygon(xPoints, yPoints, 8);
-
-            // Draw aircraft ID
-            g2d.setFont(new Font("Segoe UI", Font.BOLD, 12));
-            g2d.setColor(Color.WHITE);
-            String idText = String.valueOf(id);
-            FontMetrics fm = g2d.getFontMetrics();
-            int textWidth = fm.stringWidth(idText);
-            g2d.drawString(idText, x - textWidth / 2, y + 4);
-        }
-
-        private void drawAircraftOnGround(Graphics2D g2d, int x, int y, Color color, int id) {
-            int size = 15;
-
-            // Draw a simplified aircraft on ground (top view)
-            g2d.setColor(color);
-            g2d.fillOval(x - size / 2, y - size, size, size * 2);
-
-            // Draw wings
-            g2d.fillRect(x - size, y - size / 3, size * 2, size / 3);
-
-            // Border
-            g2d.setColor(new Color(0, 0, 0, 180));
-            g2d.setStroke(new BasicStroke(1));
-            g2d.drawOval(x - size / 2, y - size, size, size * 2);
-            g2d.drawRect(x - size, y - size / 3, size * 2, size / 3);
-
-            // ID
-            g2d.setFont(new Font("Segoe UI", Font.BOLD, 10));
-            g2d.setColor(Color.WHITE);
-            String idText = String.valueOf(id);
-            FontMetrics fm = g2d.getFontMetrics();
-            int textWidth = fm.stringWidth(idText);
-            g2d.drawString(idText, x - textWidth / 2, y);
-        }
-
-        public void startAnimation() {
-            if (!animationRunning) {
-                animationTimer.start();
-                animationRunning = true;
-            }
-        }
-
-        public void pauseAnimation() {
-            if (animationRunning) {
-                animationTimer.stop();
-                animationRunning = false;
-            }
-        }
-
-        public void resetAnimation() {
-            currentTime = 0;
-            if (animationRunning) {
-                animationTimer.stop();
-                animationRunning = false;
-            }
-            repaint();
-        }
-
-        public void setAnimationSpeed(int speed) {
-            animationTimer.setDelay(1000 / speed);
-            if (animationRunning) {
-                animationTimer.restart();
-            }
-        }
-
-        @Override
-        public void actionPerformed(ActionEvent e) {
-            // Update animation time
-            currentTime++;
-
-            // Check if animation has reached the end
-            if (currentTime > maxTime) {
-                pauseAnimation();
-            }
-
-            repaint();
-        }
-
-        /**
-         * Inner class to represent aircraft state for animation
-         */
-        public class AircraftState {
-            int id;
-            int runway;
-            int landingTime;
-            int approachStartTime;
-            int startX;
-            int startY;
-            Color color;
-
-            public AircraftState(int id, int runway, int landingTime, int approachStartTime,
-                    int startX, int startY) {
-                this.id = id;
-                this.runway = runway;
-                this.landingTime = landingTime;
-                this.approachStartTime = approachStartTime;
-                this.startX = startX;
-                this.startY = startY;
-            }
-=======
             GradientPaint groundGradient = new GradientPaint(
                     0, (int) (getHeight() * 0.6), new Color(120, 180, 80),
                     0, getHeight(), new Color(80, 140, 40));
@@ -2030,7 +1029,6 @@
 
             // Draw pointer line
             g2d.drawLine((int) x, (int) y, boxX + (x > boxX + boxWidth ? boxWidth : 0), boxY + boxHeight / 2);
->>>>>>> bc579739
         }
     }
 }